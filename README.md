<p align="center">
  <img width="100" src="https://raw.githubusercontent.com/fosscord/fosscord/master/assets-rebrand/svg/Fosscord-Icon-Rounded-Subtract.svg" />
</p>
<h1 align="center">Fosscord Server</h1>

<p align="center">
  <a href="https://discord.gg/ZrnGQP6p3d">
    <img src="https://img.shields.io/discord/806142446094385153?color=7489d5&logo=discord&logoColor=ffffff" />
  </a>
  <img src="https://img.shields.io/static/v1?label=Status&message=Development&color=blue">
  <a title="Crowdin" target="_blank" href="https://translate.fosscord.com/"><img src="https://badges.crowdin.net/fosscord/localized.svg"></a>
   <a href="https://opencollective.com/fosscord">
    <img src="https://opencollective.com/fosscord/tiers/badge.svg">
  </a>
</p>

<<<<<<< HEAD
Branch that [slowcord.maddy.k.vu](https://slowcord.maddy.k.vu) runs.  
Generally up to date with master, also contains my fixes/etc that aren't yet merged.
=======
## [About](https://fosscord.com)

This repository contains:

-   [Fosscord HTTP API Server](/api)
-   [WebSocket Gateway Server](/gateway)
-   [HTTP CDN Server](/cdn)
-   [Utility and Database Models](/util)
-   [RTC Server](/rtc)
-   [WebRTC Server](/webrtc)
-   [Admin Dashboard](/dashboard)

## [Resources](https://docs.fosscord.com/resources/)

-   [Contributing](https://docs.fosscord.com/contributing/server/)

## [Setup](https://docs.fosscord.com/server/setup/)

-   [Download](https://github.com/fosscord/fosscord-server/releases)
>>>>>>> 63d9baa1
<|MERGE_RESOLUTION|>--- conflicted
+++ resolved
@@ -14,27 +14,5 @@
   </a>
 </p>
 
-<<<<<<< HEAD
 Branch that [slowcord.maddy.k.vu](https://slowcord.maddy.k.vu) runs.  
-Generally up to date with master, also contains my fixes/etc that aren't yet merged.
-=======
-## [About](https://fosscord.com)
-
-This repository contains:
-
--   [Fosscord HTTP API Server](/api)
--   [WebSocket Gateway Server](/gateway)
--   [HTTP CDN Server](/cdn)
--   [Utility and Database Models](/util)
--   [RTC Server](/rtc)
--   [WebRTC Server](/webrtc)
--   [Admin Dashboard](/dashboard)
-
-## [Resources](https://docs.fosscord.com/resources/)
-
--   [Contributing](https://docs.fosscord.com/contributing/server/)
-
-## [Setup](https://docs.fosscord.com/server/setup/)
-
--   [Download](https://github.com/fosscord/fosscord-server/releases)
->>>>>>> 63d9baa1
+Generally up to date with master, also contains my fixes/etc that aren't yet merged.