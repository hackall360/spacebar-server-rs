--- conflicted
+++ resolved
@@ -23,12 +23,7 @@
 	},
 	"homepage": "https://github.com/discord-open-source/discord-cdn#readme",
 	"dependencies": {
-<<<<<<< HEAD
-		"@fosscord/server-util": "file:../util",
-=======
-		"@fosscord/server-util": "^1.3.42",
 		"@fosscord/util": "file:../util",
->>>>>>> 0157028a
 		"body-parser": "^1.19.0",
 		"btoa": "^1.2.1",
 		"cheerio": "^1.0.0-rc.5",
