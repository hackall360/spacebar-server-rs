// process.env.MONGOMS_DEBUG = "true";
import cluster from "cluster";
import os from "os";
import { red, bold, yellow, cyan } from "nanocolors";
import { initStats } from "./stats";
<<<<<<< HEAD
import { config } from "dotenv";
config();
=======
import { execSync } from "child_process";
>>>>>>> 76157a34

// TODO: add tcp socket event transmission
const cores = 1 || Number(process.env.threads) || os.cpus().length;

export function getCommitOrFail() {
	try {
		return execSync('git rev-parse HEAD').toString().trim();
	} catch(e) {
		return null
	}
}
const commit = getCommitOrFail()


console.log(bold(`
███████  ██████  ███████ ███████  ██████  ██████  ██████  ██████  
██      ██    ██ ██      ██      ██      ██    ██ ██   ██ ██   ██ 
█████   ██    ██ ███████ ███████ ██      ██    ██ ██████  ██   ██ 
██      ██    ██      ██      ██ ██      ██    ██ ██   ██ ██   ██ 
██       ██████  ███████ ███████  ██████  ██████  ██   ██ ██████  
           

		fosscord-server | ${yellow(`Pre-relase (${commit !== null ? commit.slice(0, 7) : "Unknown (Git cannot be found)"})`)}

Current commit: ${commit !== null ? `${cyan(commit)} (${yellow(commit.slice(0, 7))})` : "Unknown (Git cannot be found)" }
`))

if(commit == null) console.log(yellow(`Warning: Git is not installed or not in PATH.`))

if (cluster.isMaster && !process.env.masterStarted) {
	process.env.masterStarted = "true";

	(async () => {
		initStats();

		if (cores === 1) {
			require("./Server");
			return;
		}

		// Fork workers.
		for (let i = 0; i < cores; i++) {
			cluster.fork();
		}

		cluster.on("exit", (worker: any, code: any, signal: any) => {
			console.log(
				`[Worker] ${red(`died with pid: ${worker.process.pid} , restarting ...`)}`
			);
			cluster.fork();
		});
	})();
} else {
	require("./Server");
}<|MERGE_RESOLUTION|>--- conflicted
+++ resolved
@@ -3,27 +3,24 @@
 import os from "os";
 import { red, bold, yellow, cyan } from "nanocolors";
 import { initStats } from "./stats";
-<<<<<<< HEAD
 import { config } from "dotenv";
 config();
-=======
 import { execSync } from "child_process";
->>>>>>> 76157a34
 
 // TODO: add tcp socket event transmission
 const cores = 1 || Number(process.env.threads) || os.cpus().length;
 
 export function getCommitOrFail() {
 	try {
-		return execSync('git rev-parse HEAD').toString().trim();
-	} catch(e) {
-		return null
+		return execSync("git rev-parse HEAD").toString().trim();
+	} catch (e) {
+		return null;
 	}
 }
-const commit = getCommitOrFail()
+const commit = getCommitOrFail();
 
-
-console.log(bold(`
+console.log(
+	bold(`
 ███████  ██████  ███████ ███████  ██████  ██████  ██████  ██████  
 ██      ██    ██ ██      ██      ██      ██    ██ ██   ██ ██   ██ 
 █████   ██    ██ ███████ ███████ ██      ██    ██ ██████  ██   ██ 
@@ -31,12 +28,24 @@
 ██       ██████  ███████ ███████  ██████  ██████  ██   ██ ██████  
            
 
-		fosscord-server | ${yellow(`Pre-relase (${commit !== null ? commit.slice(0, 7) : "Unknown (Git cannot be found)"})`)}
+		fosscord-server | ${yellow(
+			`Pre-relase (${
+				commit !== null
+					? commit.slice(0, 7)
+					: "Unknown (Git cannot be found)"
+			})`
+		)}
 
-Current commit: ${commit !== null ? `${cyan(commit)} (${yellow(commit.slice(0, 7))})` : "Unknown (Git cannot be found)" }
-`))
+Current commit: ${
+		commit !== null
+			? `${cyan(commit)} (${yellow(commit.slice(0, 7))})`
+			: "Unknown (Git cannot be found)"
+	}
+`)
+);
 
-if(commit == null) console.log(yellow(`Warning: Git is not installed or not in PATH.`))
+if (commit == null)
+	console.log(yellow(`Warning: Git is not installed or not in PATH.`));
 
 if (cluster.isMaster && !process.env.masterStarted) {
 	process.env.masterStarted = "true";
@@ -56,7 +65,9 @@
 
 		cluster.on("exit", (worker: any, code: any, signal: any) => {
 			console.log(
-				`[Worker] ${red(`died with pid: ${worker.process.pid} , restarting ...`)}`
+				`[Worker] ${red(
+					`died with pid: ${worker.process.pid} , restarting ...`
+				)}`
 			);
 			cluster.fork();
 		});
