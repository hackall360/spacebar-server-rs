const { execSync } = require("child_process");
const path = require("path");
const fse = require("fs-extra");
const { getSystemErrorMap } = require("util");
const { argv } = require("process");

const dirs = ["api", "util", "cdn", "gateway", "bundle"];

const verbose = argv.includes("verbose") || argv.includes("v");

if(argv.includes("clean")){
	dirs.forEach(a=>{
		var d = "../"+a+"/dist";
		if(fse.existsSync(d)) {
			fse.rmSync(d,{recursive: true});
			if(verbose) console.log(`Deleted ${d}!`);
		}
<<<<<<< HEAD
	}
}

function util() {
	// const child = spawn("node", `${swcBin}  src --out-dir dist --sync`.split(" "), {
	const child = spawn("node", `\"${tscBin}\" -b .`.split(" "), {
		cwd: path.join(__dirname, "..", "..", "util"),
		env: process.env,
		shell: true,
=======
>>>>>>> 5cc5ea3f
	});
}

fse.copySync(path.join(__dirname, "..", "..", "api", "assets"), path.join(__dirname, "..", "dist", "api", "assets"));
fse.copySync(
	path.join(__dirname, "..", "..", "api", "client_test"),
	path.join(__dirname, "..", "dist", "api", "client_test")
);
fse.copySync(path.join(__dirname, "..", "..", "api", "locales"), path.join(__dirname, "..", "dist", "api", "locales"));
dirs.forEach(a=>{
	fse.copySync("../"+a+"/src", "dist/"+a+"/src");
	if(verbose) console.log(`Copied ${"../"+a+"/dist"} -> ${"dist/"+a+"/src"}!`);
});

console.log("Copying src files done");
console.log("Compiling src files ...");

console.log(
	execSync(
		"node \"" +
			path.join(__dirname, "..", "node_modules", "typescript", "lib", "tsc.js") +
			"\" -p \"" +
			path.join(__dirname, "..") + "\"",
		{
			cwd: path.join(__dirname, ".."),
			shell: true,
			env: process.env,
			encoding: "utf8",
		}
	)
);<|MERGE_RESOLUTION|>--- conflicted
+++ resolved
@@ -8,25 +8,13 @@
 
 const verbose = argv.includes("verbose") || argv.includes("v");
 
-if(argv.includes("clean")){
-	dirs.forEach(a=>{
-		var d = "../"+a+"/dist";
-		if(fse.existsSync(d)) {
-			fse.rmSync(d,{recursive: true});
-			if(verbose) console.log(`Deleted ${d}!`);
+if (argv.includes("clean")) {
+	dirs.forEach((a) => {
+		var d = "../" + a + "/dist";
+		if (fse.existsSync(d)) {
+			fse.rmSync(d, { recursive: true });
+			if (verbose) console.log(`Deleted ${d}!`);
 		}
-<<<<<<< HEAD
-	}
-}
-
-function util() {
-	// const child = spawn("node", `${swcBin}  src --out-dir dist --sync`.split(" "), {
-	const child = spawn("node", `\"${tscBin}\" -b .`.split(" "), {
-		cwd: path.join(__dirname, "..", "..", "util"),
-		env: process.env,
-		shell: true,
-=======
->>>>>>> 5cc5ea3f
 	});
 }
 
@@ -36,9 +24,9 @@
 	path.join(__dirname, "..", "dist", "api", "client_test")
 );
 fse.copySync(path.join(__dirname, "..", "..", "api", "locales"), path.join(__dirname, "..", "dist", "api", "locales"));
-dirs.forEach(a=>{
-	fse.copySync("../"+a+"/src", "dist/"+a+"/src");
-	if(verbose) console.log(`Copied ${"../"+a+"/dist"} -> ${"dist/"+a+"/src"}!`);
+dirs.forEach((a) => {
+	fse.copySync("../" + a + "/src", "dist/" + a + "/src");
+	if (verbose) console.log(`Copied ${"../" + a + "/dist"} -> ${"dist/" + a + "/src"}!`);
 });
 
 console.log("Copying src files done");
@@ -46,10 +34,11 @@
 
 console.log(
 	execSync(
-		"node \"" +
+		'node "' +
 			path.join(__dirname, "..", "node_modules", "typescript", "lib", "tsc.js") +
-			"\" -p \"" +
-			path.join(__dirname, "..") + "\"",
+			'" -p "' +
+			path.join(__dirname, "..") +
+			'"',
 		{
 			cwd: path.join(__dirname, ".."),
 			shell: true,
