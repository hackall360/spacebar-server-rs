--- conflicted
+++ resolved
@@ -1,25 +1,4 @@
 {
-<<<<<<< HEAD
-	"jsc": {
-		"parser": {
-			"syntax": "ecmascript",
-			"jsx": false,
-			"dynamicImport": false,
-			"privateMethod": false,
-			"functionBind": false,
-			"exportDefaultFrom": false,
-			"exportNamespaceFrom": false,
-			"decorators": false,
-			"decoratorsBeforeExport": false,
-			"topLevelAwait": false,
-			"importMeta": false
-		},
-		"transform": null,
-		"target": "es2021",
-		"loose": false,
-		"externalHelpers": false,
-		"keepClassNames": false
-=======
 	"module": {
 		"type": "commonjs"
 	},
@@ -29,6 +8,5 @@
 			"decorators": true
 		},
 		"target": "es2021"
->>>>>>> c75c6f50
 	}
 }