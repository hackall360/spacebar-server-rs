import { Request, Response, Router } from "express";
import { Config, generateToken, Invite, FieldErrors, User, adjustEmail } from "@fosscord/util";
<<<<<<< HEAD
import { route, getIpAdress, IPAnalysis, isProxy, verifyHcaptcha } from "@fosscord/api";
=======
import { route, getIpAdress, IPAnalysis, isProxy, verifyCaptcha } from "@fosscord/api";
>>>>>>> 3f0c992e
import "missing-native-js-functions";
import bcrypt from "bcrypt";
import { HTTPError } from "lambert-server";

const router: Router = Router();

export interface RegisterSchema {
	/**
	 * @minLength 2
	 * @maxLength 32
	 */
	username: string;
	/**
	 * @minLength 1
	 * @maxLength 72
	 */
	password?: string;
	consent: boolean;
	/**
	 * @TJS-format email
	 */
	email?: string;
	fingerprint?: string;
	invite?: string;
	/**
	 * @TJS-type string
	 */
	date_of_birth?: Date; // "2000-04-03"
	gift_code_sku_id?: string;
	captcha_key?: string;

	promotional_email_opt_in?: boolean;
}

router.post("/", route({ body: "RegisterSchema" }), async (req: Request, res: Response) => {
	const body = req.body as RegisterSchema;
	const { register, security } = Config.get();
	const ip = getIpAdress(req);

	// email will be slightly modified version of the user supplied email -> e.g. protection against GMail Trick
	let email = adjustEmail(body.email);

	// check if registration is allowed
	if (!register.allowNewRegistration) {
		throw FieldErrors({
			email: { code: "REGISTRATION_DISABLED", message: req.t("auth:register.REGISTRATION_DISABLED") }
		});
	}

	// check if the user agreed to the Terms of Service
	if (!body.consent) {
		throw FieldErrors({
			consent: { code: "CONSENT_REQUIRED", message: req.t("auth:register.CONSENT_REQUIRED") }
		});
	}

	if (register.disabled) {
		throw FieldErrors({
			email: {
				code: "DISABLED",
				message: "registration is disabled on this instance"
			}
		});
	}

	if (register.requireCaptcha && security.captcha.enabled) {
<<<<<<< HEAD
		const { sitekey, service, secret } = security.captcha;
		if (!body.captcha_key) {
			return res.status(400).json({
=======
		const { sitekey, service } = security.captcha;
		if (!body.captcha_key) {
			return res?.status(400).json({
>>>>>>> 3f0c992e
				captcha_key: ["captcha-required"],
				captcha_sitekey: sitekey,
				captcha_service: service
			});
		}

<<<<<<< HEAD
		const verify = await verifyHcaptcha(body.captcha_key, ip);
=======
		const verify = await verifyCaptcha(body.captcha_key, ip);
>>>>>>> 3f0c992e
		if (!verify.success) {
			return res.status(400).json({
				captcha_key: verify["error-codes"],
				captcha_sitekey: sitekey,
				captcha_service: service
<<<<<<< HEAD
			});
=======
			})
>>>>>>> 3f0c992e
		}
	}

	if (!register.allowMultipleAccounts) {
		// TODO: check if fingerprint was eligible generated
		const exists = await User.findOne({ where: { fingerprints: body.fingerprint }, select: ["id"] });

		if (exists) {
			throw FieldErrors({
				email: {
					code: "EMAIL_ALREADY_REGISTERED",
					message: req.t("auth:register.EMAIL_ALREADY_REGISTERED")
				}
			});
		}
	}

	if (register.blockProxies) {
		if (isProxy(await IPAnalysis(ip))) {
			console.log(`proxy ${ip} blocked from registration`);
			throw new HTTPError("Your IP is blocked from registration");
		}
	}

	// TODO: gift_code_sku_id?
	// TODO: check password strength

	if (email) {
		// replace all dots and chars after +, if its a gmail.com email
		if (!email) {
			throw FieldErrors({ email: { code: "INVALID_EMAIL", message: req?.t("auth:register.INVALID_EMAIL") } });
		}

		// check if there is already an account with this email
		const exists = await User.findOne({ email: email });

		if (exists) {
			throw FieldErrors({
				email: {
					code: "EMAIL_ALREADY_REGISTERED",
					message: req.t("auth:register.EMAIL_ALREADY_REGISTERED")
				}
			});
		}
	} else if (register.email.required) {
		throw FieldErrors({
			email: { code: "BASE_TYPE_REQUIRED", message: req.t("common:field.BASE_TYPE_REQUIRED") }
		});
	}

	if (register.dateOfBirth.required && !body.date_of_birth) {
		throw FieldErrors({
			date_of_birth: { code: "BASE_TYPE_REQUIRED", message: req.t("common:field.BASE_TYPE_REQUIRED") }
		});
	} else if (register.dateOfBirth.required && register.dateOfBirth.minimum) {
		const minimum = new Date();
		minimum.setFullYear(minimum.getFullYear() - register.dateOfBirth.minimum);
		body.date_of_birth = new Date(body.date_of_birth as Date);

		// higher is younger
		if (body.date_of_birth > minimum) {
			throw FieldErrors({
				date_of_birth: {
					code: "DATE_OF_BIRTH_UNDERAGE",
					message: req.t("auth:register.DATE_OF_BIRTH_UNDERAGE", { years: register.dateOfBirth.minimum })
				}
			});
		}
	}

	if (body.password) {
		// the salt is saved in the password refer to bcrypt docs
		body.password = await bcrypt.hash(body.password, 12);
	} else if (register.password.required) {
		throw FieldErrors({
			password: { code: "BASE_TYPE_REQUIRED", message: req.t("common:field.BASE_TYPE_REQUIRED") }
		});
	}

	if (!body.invite && (register.requireInvite || (register.guestsRequireInvite && !register.email))) {
		// require invite to register -> e.g. for organizations to send invites to their employees
		throw FieldErrors({
			email: { code: "INVITE_ONLY", message: req.t("auth:register.INVITE_ONLY") }
		});
	}

	const user = await User.register({ ...body, req });

	if (body.invite) {
		// await to fail if the invite doesn't exist (necessary for requireInvite to work properly) (username only signups are possible)
		await Invite.joinGuild(user.id, body.invite);
	}

	console.log("register", body.email, body.username, ip);

	return res.json({ token: await generateToken(user.id) });
});

export default router;

/**
 * POST /auth/register
 * @argument { "fingerprint":"805826570869932034.wR8vi8lGlFBJerErO9LG5NViJFw", "email":"qo8etzvaf@gmail.com", "username":"qp39gr98", "password":"wtp9gep9gw", "invite":null, "consent":true, "date_of_birth":"2000-04-04", "gift_code_sku_id":null, "captcha_key":null}
 *
 * Field Error
 * @returns { "code": 50035, "errors": { "consent": { "_errors": [{ "code": "CONSENT_REQUIRED", "message": "You must agree to Discord's Terms of Service and Privacy Policy." }]}}, "message": "Invalid Form Body"}
 *
 * Success 200:
 * @returns {token: "OMITTED"}
 */<|MERGE_RESOLUTION|>--- conflicted
+++ resolved
@@ -1,10 +1,6 @@
 import { Request, Response, Router } from "express";
 import { Config, generateToken, Invite, FieldErrors, User, adjustEmail } from "@fosscord/util";
-<<<<<<< HEAD
-import { route, getIpAdress, IPAnalysis, isProxy, verifyHcaptcha } from "@fosscord/api";
-=======
 import { route, getIpAdress, IPAnalysis, isProxy, verifyCaptcha } from "@fosscord/api";
->>>>>>> 3f0c992e
 import "missing-native-js-functions";
 import bcrypt from "bcrypt";
 import { HTTPError } from "lambert-server";
@@ -71,36 +67,22 @@
 	}
 
 	if (register.requireCaptcha && security.captcha.enabled) {
-<<<<<<< HEAD
-		const { sitekey, service, secret } = security.captcha;
-		if (!body.captcha_key) {
-			return res.status(400).json({
-=======
 		const { sitekey, service } = security.captcha;
 		if (!body.captcha_key) {
 			return res?.status(400).json({
->>>>>>> 3f0c992e
 				captcha_key: ["captcha-required"],
 				captcha_sitekey: sitekey,
 				captcha_service: service
 			});
 		}
 
-<<<<<<< HEAD
-		const verify = await verifyHcaptcha(body.captcha_key, ip);
-=======
 		const verify = await verifyCaptcha(body.captcha_key, ip);
->>>>>>> 3f0c992e
 		if (!verify.success) {
 			return res.status(400).json({
 				captcha_key: verify["error-codes"],
 				captcha_sitekey: sitekey,
 				captcha_service: service
-<<<<<<< HEAD
 			});
-=======
-			})
->>>>>>> 3f0c992e
 		}
 	}
 
