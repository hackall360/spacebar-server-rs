--- conflicted
+++ resolved
@@ -1,9 +1,5 @@
 import { Request, Response, Router } from "express";
-<<<<<<< HEAD
-import { route, getIpAdress, verifyHcaptcha } from "@fosscord/api";
-=======
 import { route, getIpAdress, verifyCaptcha } from "@fosscord/api";
->>>>>>> 3f0c992e
 import bcrypt from "bcrypt";
 import { Config, User, generateToken, adjustEmail, FieldErrors } from "@fosscord/util";
 
@@ -27,11 +23,7 @@
 	const config = Config.get();
 
 	if (config.login.requireCaptcha && config.security.captcha.enabled) {
-<<<<<<< HEAD
-		const { sitekey, service, secret } = config.security.captcha;
-=======
 		const { sitekey, service } = config.security.captcha;
->>>>>>> 3f0c992e
 		if (!captcha_key) {
 			return res.status(400).json({
 				captcha_key: ["captcha-required"],
@@ -41,21 +33,13 @@
 		}
 
 		const ip = getIpAdress(req);
-<<<<<<< HEAD
-		const verify = await verifyHcaptcha(captcha_key, ip);
-=======
 		const verify = await verifyCaptcha(captcha_key, ip);
->>>>>>> 3f0c992e
 		if (!verify.success) {
 			return res.status(400).json({
 				captcha_key: verify["error-codes"],
 				captcha_sitekey: sitekey,
 				captcha_service: service
-<<<<<<< HEAD
 			});
-=======
-			})
->>>>>>> 3f0c992e
 		}
 	}
 
