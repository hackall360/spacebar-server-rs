import { Router, Request, Response } from "express";
import { User, PrivateUserProjection, emitEvent, UserUpdateEvent, handleFile, FieldErrors, adjustEmail } from "@fosscord/util";
import { route } from "@fosscord/api";
import bcrypt from "bcrypt";

const router: Router = Router();

export interface UserModifySchema {
	/**
	 * @minLength 1
	 * @maxLength 100
	 */
	username?: string;
	avatar?: string | null;
	/**
	 * @maxLength 1024
	 */
	bio?: string;
	accent_color?: number;
	banner?: string | null;
	password?: string;
	new_password?: string;
	code?: string;
	email?: string;
}

router.get("/", route({}), async (req: Request, res: Response) => {
	res.json(await User.findOne({ select: PrivateUserProjection, where: { id: req.user_id } }));
});

router.patch("/", route({ body: "UserModifySchema" }), async (req: Request, res: Response) => {
	const body = req.body as UserModifySchema;

	if (body.avatar) body.avatar = await handleFile(`/avatars/${req.user_id}`, body.avatar as string);
	if (body.banner) body.banner = await handleFile(`/banners/${req.user_id}`, body.banner as string);

	const user = await User.findOneOrFail({ where: { id: req.user_id }, select: [...PrivateUserProjection, "data"] });

	if (body.password) {
		if (user.data?.hash) {
			const same_password = await bcrypt.compare(body.password, user.data.hash || "");
			if (!same_password) {
				throw FieldErrors({ password: { message: req.t("auth:login.INVALID_PASSWORD"), code: "INVALID_PASSWORD" } });
			}
		} else {
			user.data.hash = await bcrypt.hash(body.password, 12);
		}
	}

	if (body.email) {
		body.email = adjustEmail(body.email);
		if (!body.email)
			throw FieldErrors({ email: { message: req.t("auth:register.EMAIL_INVALID"), code: "EMAIL_INVALID" } });
	}

	user.assign(body);

	if (body.new_password) {
		if (!body.password && !user.email) {
			throw FieldErrors({
				password: { code: "BASE_TYPE_REQUIRED", message: req.t("common:field.BASE_TYPE_REQUIRED") }
			});
		}
		user.data.hash = await bcrypt.hash(body.new_password, 12);
	}

<<<<<<< HEAD
	var check_username = body?.username?.replace(/\s/g, '');

	if(!check_username && !body?.avatar && !body?.banner) {
		throw FieldErrors({
			username: { code: "BASE_TYPE_REQUIRED", message: req.t("common:field.BASE_TYPE_REQUIRED") }
		});
	}
=======
    if(body.username){
        var check_username = body?.username?.replace(/\s/g, '');
        if(!check_username) {
            throw FieldErrors({
                username: { code: "BASE_TYPE_REQUIRED", message: req.t("common:field.BASE_TYPE_REQUIRED") }
            });
        }
    }
>>>>>>> 6b57c358

	await user.save();

	// @ts-ignore
	delete user.data;

	// TODO: send update member list event in gateway
	await emitEvent({
		event: "USER_UPDATE",
		user_id: req.user_id,
		data: user
	} as UserUpdateEvent);

	res.json(user);
});

export default router;
// {"message": "Invalid two-factor code", "code": 60008}<|MERGE_RESOLUTION|>--- conflicted
+++ resolved
@@ -53,8 +53,6 @@
 			throw FieldErrors({ email: { message: req.t("auth:register.EMAIL_INVALID"), code: "EMAIL_INVALID" } });
 	}
 
-	user.assign(body);
-
 	if (body.new_password) {
 		if (!body.password && !user.email) {
 			throw FieldErrors({
@@ -64,25 +62,16 @@
 		user.data.hash = await bcrypt.hash(body.new_password, 12);
 	}
 
-<<<<<<< HEAD
-	var check_username = body?.username?.replace(/\s/g, '');
+	if (body.username) {
+		var check_username = body?.username?.replace(/\s/g, '');
+		if (!check_username) {
+			throw FieldErrors({
+				username: { code: "BASE_TYPE_REQUIRED", message: req.t("common:field.BASE_TYPE_REQUIRED") }
+			});
+		}
+	}
 
-	if(!check_username && !body?.avatar && !body?.banner) {
-		throw FieldErrors({
-			username: { code: "BASE_TYPE_REQUIRED", message: req.t("common:field.BASE_TYPE_REQUIRED") }
-		});
-	}
-=======
-    if(body.username){
-        var check_username = body?.username?.replace(/\s/g, '');
-        if(!check_username) {
-            throw FieldErrors({
-                username: { code: "BASE_TYPE_REQUIRED", message: req.t("common:field.BASE_TYPE_REQUIRED") }
-            });
-        }
-    }
->>>>>>> 6b57c358
-
+	user.assign(body);
 	await user.save();
 
 	// @ts-ignore
