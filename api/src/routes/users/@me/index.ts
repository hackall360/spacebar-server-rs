import { Router, Request, Response } from "express";
import { User, PrivateUserProjection, emitEvent, UserUpdateEvent, handleFile, FieldErrors, adjustEmail } from "@fosscord/util";
import { route } from "@fosscord/api";
import bcrypt from "bcrypt";

const router: Router = Router();

export interface UserModifySchema {
	/**
	 * @minLength 1
	 * @maxLength 100
	 */
	username?: string;
	avatar?: string | null;
	/**
	 * @maxLength 1024
	 */
	bio?: string;
	accent_color?: number;
	banner?: string | null;
	password?: string;
	new_password?: string;
	code?: string;
	email?: string;
}

router.get("/", route({}), async (req: Request, res: Response) => {
	res.json(await User.findOne({ select: PrivateUserProjection, where: { id: req.user_id } }));
});

router.patch("/", route({ body: "UserModifySchema" }), async (req: Request, res: Response) => {
	const body = req.body as UserModifySchema;

	if (body.avatar) body.avatar = await handleFile(`/avatars/${req.user_id}`, body.avatar as string);
	if (body.banner) body.banner = await handleFile(`/banners/${req.user_id}`, body.banner as string);

	const user = await User.findOneOrFail({ where: { id: req.user_id }, select: [...PrivateUserProjection, "data"] });
	user.assign(body);

	if (body.password) {
		if (user.data?.hash) {
			const same_password = await bcrypt.compare(body.password, user.data.hash || "");
			if (!same_password) {
				throw FieldErrors({ password: { message: req.t("auth:login.INVALID_PASSWORD"), code: "INVALID_PASSWORD" } });
			}
		} else {
			user.data.hash = await bcrypt.hash(body.password, 12);
		}
	}

<<<<<<< HEAD
	if (body.email) {
		body.email = adjustEmail(body.email);
		if (!body.email)
			throw FieldErrors({ email: { message: req.t("auth:register.EMAIL_INVALID"), code: "EMAIL_INVALID" } });
	}

	user.assign(body);

=======
>>>>>>> 2846e970
	if (body.new_password) {
		if (!body.password && !user.email) {
			throw FieldErrors({
				password: { code: "BASE_TYPE_REQUIRED", message: req.t("common:field.BASE_TYPE_REQUIRED") }
			});
		}
		user.data.hash = await bcrypt.hash(body.new_password, 12);
	}

    if(body.username){
        var check_username = body?.username?.replace(/\s/g, '');
        if(!check_username) {
            throw FieldErrors({
                username: { code: "BASE_TYPE_REQUIRED", message: req.t("common:field.BASE_TYPE_REQUIRED") }
            });
        }
    }

	await user.save();

	// @ts-ignore
	delete user.data;

	// TODO: send update member list event in gateway
	await emitEvent({
		event: "USER_UPDATE",
		user_id: req.user_id,
		data: user
	} as UserUpdateEvent);

	res.json(user);
});

export default router;
// {"message": "Invalid two-factor code", "code": 60008}<|MERGE_RESOLUTION|>--- conflicted
+++ resolved
@@ -35,7 +35,6 @@
 	if (body.banner) body.banner = await handleFile(`/banners/${req.user_id}`, body.banner as string);
 
 	const user = await User.findOneOrFail({ where: { id: req.user_id }, select: [...PrivateUserProjection, "data"] });
-	user.assign(body);
 
 	if (body.password) {
 		if (user.data?.hash) {
@@ -48,17 +47,12 @@
 		}
 	}
 
-<<<<<<< HEAD
 	if (body.email) {
 		body.email = adjustEmail(body.email);
 		if (!body.email)
 			throw FieldErrors({ email: { message: req.t("auth:register.EMAIL_INVALID"), code: "EMAIL_INVALID" } });
 	}
 
-	user.assign(body);
-
-=======
->>>>>>> 2846e970
 	if (body.new_password) {
 		if (!body.password && !user.email) {
 			throw FieldErrors({
@@ -77,6 +71,7 @@
         }
     }
 
+	user.assign(body);
 	await user.save();
 
 	// @ts-ignore
