--- conflicted
+++ resolved
@@ -1,25 +1,16 @@
 {
-<<<<<<< HEAD
-=======
 	"module": {
 		"type": "commonjs"
 	},
->>>>>>> c75c6f50
 	"jsc": {
 		"parser": {
 			"syntax": "typescript",
 			"decorators": true
 		},
 		"target": "es2021",
-<<<<<<< HEAD
-		"baseUrl": ".",
-		"paths": {
-			"@fosscord/api": ["src/index"],
-=======
 		"baseUrl": "./",
 		"paths": {
 			"@fosscord/api": ["src/index.ts"],
->>>>>>> c75c6f50
 			"@fosscord/api/*": ["src/*"]
 		}
 	}
