--- conflicted
+++ resolved
@@ -2,24 +2,18 @@
     "MessageCreateSchema": {
         "type": "object",
         "properties": {
-<<<<<<< HEAD
-=======
             "type": {
                 "type": "integer"
             },
->>>>>>> 5c1532c7
             "content": {
                 "type": "string"
             },
             "nonce": {
                 "type": "string"
             },
-<<<<<<< HEAD
-=======
             "channel_id": {
                 "type": "string"
             },
->>>>>>> 5c1532c7
             "tts": {
                 "type": "boolean"
             },
