FROM node:lts-alpine AS builder

# needed for native packages (bcrypt, canvas)
RUN apk add --no-cache \
    make \
    gcc \
    g++ \
    python \
    cairo-dev \
    jpeg-dev \
    pango-dev \
    giflib-dev

WORKDIR /usr/src/api

RUN npm rebuild bcrypt --build-from-source \
    && npm install canvas --build-from-source

COPY api/package.json api/package-lock.json ./
COPY util ../util
RUN cd ../util && npm install && cd ../api && npm install

COPY api/ .

RUN npm run build

EXPOSE 3001
<<<<<<< HEAD
RUN npm run build
=======
>>>>>>> 79aae987
CMD ["node", "dist/start.js"]<|MERGE_RESOLUTION|>--- conflicted
+++ resolved
@@ -25,8 +25,5 @@
 RUN npm run build
 
 EXPOSE 3001
-<<<<<<< HEAD
-RUN npm run build
-=======
->>>>>>> 79aae987
+
 CMD ["node", "dist/start.js"]