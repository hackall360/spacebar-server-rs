--- conflicted
+++ resolved
@@ -3,12 +3,8 @@
 RUN apk add --no-cache make gcc g++ python cairo-dev jpeg-dev pango-dev giflib-dev
 WORKDIR /usr/src/fosscord-api
 COPY package.json .
-<<<<<<< HEAD
 COPY package-lock.json .
-RUN npm rebuild bcrypt --build-from-source && npm rebuild canvas --build-from-source
-=======
 RUN npm rebuild bcrypt --build-from-source && npm install canvas --build-from-source
->>>>>>> d93afb0a
 RUN npm install
 COPY . .
 EXPOSE 3001
