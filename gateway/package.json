{
	"name": "@fosscord/gateway",
	"version": "1.0.0",
	"description": "",
	"main": "dist/index.js",
	"scripts": {
		"link": "npm run build && npm link",
		"postinstall": "npm run --prefix ../util/ link && npm link @fosscord/util && npm run link",
		"test": "echo \"Error: no test specified\" && exit 1",
		"start": "npm run build && node dist/start.js",
		"build": "tsc -b .",
		"dev": "tsnd --respawn src/start.ts"
	},
	"keywords": [],
	"author": "Fosscord",
	"license": "ISC",
	"dependencies": {
<<<<<<< HEAD
		"@fosscord/server-util": "file:../util",
=======
		"@fosscord/server-util": "^1.3.51",
		"@fosscord/util": "file:../util",
>>>>>>> 0157028a
		"ajv": "^8.5.0",
		"amqplib": "^0.8.0",
		"dotenv": "^8.2.0",
		"jsonwebtoken": "^8.5.1",
		"lambert-server": "^1.2.8",
		"missing-native-js-functions": "^1.2.3",
		"mongoose-autopopulate": "^0.12.3",
		"node-fetch": "^2.6.1",
		"typescript": "^4.2.3",
		"uuid": "^8.3.2",
		"ws": "^7.4.2"
	},
	"devDependencies": {
		"@types/amqplib": "^0.8.1",
		"@types/jsonwebtoken": "^8.5.0",
		"@types/mongoose-autopopulate": "^0.10.1",
		"@types/uuid": "^8.3.0",
		"@types/ws": "^7.4.0",
		"erlpack": "^0.1.3",
		"ts-node-dev": "^1.1.6"
	}
}<|MERGE_RESOLUTION|>--- conflicted
+++ resolved
@@ -15,12 +15,7 @@
 	"author": "Fosscord",
 	"license": "ISC",
 	"dependencies": {
-<<<<<<< HEAD
-		"@fosscord/server-util": "file:../util",
-=======
-		"@fosscord/server-util": "^1.3.51",
 		"@fosscord/util": "file:../util",
->>>>>>> 0157028a
 		"ajv": "^8.5.0",
 		"amqplib": "^0.8.0",
 		"dotenv": "^8.2.0",
