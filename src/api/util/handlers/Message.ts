--- conflicted
+++ resolved
@@ -43,25 +43,16 @@
 	//CHANNEL_MENTION,
 	USER_MENTION,
 	Webhook,
-<<<<<<< HEAD
 	Attachment,
 	Config,
 	Sticker,
 	MessageCreateSchema,
 	EmbedCache,
-	handleFile,
-	Permissions,
 } from "@spacebar/util";
 import { HTTPError } from "lambert-server";
 import { In } from "typeorm";
 import { EmbedHandlers } from "@spacebar/api";
 import * as Sentry from "@sentry/node";
-import fetch from "node-fetch";
-=======
-} from "@spacebar/util";
-import { HTTPError } from "lambert-server";
-import { In } from "typeorm";
->>>>>>> d3ece937
 const allow_empty = false;
 // TODO: check webhook, application, system author, stickers
 // TODO: embed gifs/videos/images
@@ -139,7 +130,6 @@
 				},
 			});
 
-<<<<<<< HEAD
 			await message.author.save();
 		}
 
@@ -177,34 +167,14 @@
 			message.member = permission.cache.member;
 		}
 
-		if (opts.tts) permission.hasThrow("SEND_TTS_MESSAGES");
-		if (opts.message_reference) {
-			permission.hasThrow("READ_MESSAGE_HISTORY");
-			// code below has to be redone when we add custom message routing
-			if (message.guild_id !== null) {
-				const guild = await Guild.findOneOrFail({
-					where: { id: channel.guild_id },
-				});
-				if (!guild.features.includes("CROSS_CHANNEL_REPLIES")) {
-					if (opts.message_reference.guild_id !== channel.guild_id)
-						throw new HTTPError(
-							"You can only reference messages from this guild",
-						);
-					if (opts.message_reference.channel_id !== opts.channel_id)
-						throw new HTTPError(
-							"You can only reference messages from this channel",
-						);
-				}
-			}
-			/** Q: should be checked if the referenced message exists? ANSWER: NO
-			 otherwise backfilling won't work **/
-			message.type = MessageType.REPLY;
-=======
-			if (!opts.message_reference.guild_id)
-				opts.message_reference.guild_id = channel.guild_id;
-			if (!opts.message_reference.channel_id)
-				opts.message_reference.channel_id = opts.channel_id;
-
+	if (opts.tts) permission.hasThrow("SEND_TTS_MESSAGES");
+	if (opts.message_reference) {
+		permission.hasThrow("READ_MESSAGE_HISTORY");
+		// code below has to be redone when we add custom message routing
+		if (message.guild_id !== null) {
+			const guild = await Guild.findOneOrFail({
+				where: { id: channel.guild_id },
+			});
 			if (!guild.features.includes("CROSS_CHANNEL_REPLIES")) {
 				if (opts.message_reference.guild_id !== channel.guild_id)
 					throw new HTTPError(
@@ -215,10 +185,10 @@
 						"You can only reference messages from this channel",
 					);
 			}
-
-			message.message_reference = opts.message_reference;
->>>>>>> d3ece937
-		}
+		}
+		/** Q: should be checked if the referenced message exists? ANSWER: NO
+		 otherwise backfilling won't work **/
+		message.type = MessageType.REPLY;
 	}
 
 	// TODO: stickers/activity
