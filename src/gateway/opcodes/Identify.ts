/*
	Spacebar: A FOSS re-implementation and extension of the Discord.com backend.
	Copyright (C) 2023 Spacebar and Spacebar Contributors
	
	This program is free software: you can redistribute it and/or modify
	it under the terms of the GNU Affero General Public License as published
	by the Free Software Foundation, either version 3 of the License, or
	(at your option) any later version.
	
	This program is distributed in the hope that it will be useful,
	but WITHOUT ANY WARRANTY; without even the implied warranty of
	MERCHANTABILITY or FITNESS FOR A PARTICULAR PURPOSE.  See the
	GNU Affero General Public License for more details.
	
	You should have received a copy of the GNU Affero General Public License
	along with this program.  If not, see <https://www.gnu.org/licenses/>.
*/

<<<<<<< HEAD
import { WebSocket, Payload, setupListener } from "@fosscord/gateway";
=======
import { WebSocket, Payload } from "@spacebar/gateway";
>>>>>>> 095cbf7b
import {
	checkToken,
	Intents,
	Member,
	ReadyEventData,
	User,
	Session,
	EVENTEnum,
	Config,
	PublicUser,
	PrivateUserProjection,
	ReadState,
	Application,
	emitEvent,
	SessionsReplace,
	PrivateSessionProjection,
	MemberPrivateProjection,
	PresenceUpdateEvent,
	IdentifySchema,
	DefaultUserGuildSettings,
	ReadyGuildDTO,
	Guild,
<<<<<<< HEAD
	PublicUserProjection,
	ReadyUserGuildSettingsEntries,
	UserSettings,
	Permissions,
	DMChannel,
	GuildOrUnavailable,
} from "@fosscord/util";
=======
	UserTokenData,
} from "@spacebar/util";
>>>>>>> 095cbf7b
import { Send } from "../util/Send";
import { CLOSECODES, OPCODES } from "../util/Constants";
import { check } from "./instanceOf";
import { Recipient } from "@spacebar/util";

// TODO: user sharding
// TODO: check privileged intents, if defined in the config
// TODO: check if already identified

const getUserFromToken = async (token: string): Promise<string | null> => {
	try {
		const { jwtSecret } = Config.get().security;
		const { decoded } = await checkToken(token, jwtSecret);
		return decoded.id;
	} catch (e) {
		console.error(`[Gateway] Invalid token`, e);
		return null;
	}
};

export async function onIdentify(this: WebSocket, data: Payload) {
	clearTimeout(this.readyTimeout);

	// Check payload matches schema
	check.call(this, IdentifySchema, data.d);
	const identify: IdentifySchema = data.d;

	// Check auth
	// TODO: the checkToken call will fetch user, and then we have to refetch with different select
	// checkToken should be able to select what we want
	const user_id = await getUserFromToken(identify.token);
	if (!user_id) return this.close(CLOSECODES.Authentication_failed);
	this.user_id = user_id;

	// Check intents
	if (!identify.intents) identify.intents = 30064771071n; // TODO: what is this number?
	this.intents = new Intents(identify.intents);

	// TODO: actually do intent things.

	// Validate sharding
	if (identify.shard) {
		this.shard_id = identify.shard[0];
		this.shard_count = identify.shard[1];

		if (
			this.shard_count == null ||
			this.shard_id == null ||
			this.shard_id > this.shard_count ||
			this.shard_id < 0 ||
			this.shard_count <= 0
		) {
			// TODO: why do we even care about this?
			console.log(
				`[Gateway] Invalid sharding from ${user_id}: ${identify.shard}`,
			);
			return this.close(CLOSECODES.Invalid_shard);
		}
	}

	// Generate a new gateway session ( id is already made, just save it in db )
	const session = Session.create({
		user_id: this.user_id,
		session_id: this.session_id,
		status: identify.presence?.status || "online",
		client_info: {
			client: identify.properties?.$device,
			os: identify.properties?.os,
			version: 0,
		},
		activities: identify.presence?.activities, // TODO: validation
	});

	// Get from database:
	// * the current user,
	// * the users read states
	// * guild members for this user
	// * recipients ( dm channels )
	// * the bot application, if it exists
	const [, user, application, read_states, members, recipients] =
		await Promise.all([
			session.save(),

			// TODO: Refactor checkToken to allow us to skip this additional query
			User.findOneOrFail({
				where: { id: this.user_id },
				relations: ["relationships", "relationships.to", "settings"],
				select: [...PrivateUserProjection, "relationships"],
			}),

			Application.findOne({
				where: { id: this.user_id },
				select: ["id", "flags"],
			}),

			ReadState.find({
				where: { user_id: this.user_id },
				select: [
					"id",
					"channel_id",
					"last_message_id",
					"last_pin_timestamp",
					"mention_count",
				],
			}),

			Member.find({
				where: { id: this.user_id },
				select: {
					// We only want some member props
					...Object.fromEntries(
						MemberPrivateProjection.map((x) => [x, true]),
					),
					settings: true, // guild settings
					roles: { id: true }, // the full role is fetched from the `guild` relation

					// TODO: we don't really need every property of
					// guild channels, emoji, roles, stickers
					// but we do want almost everything from guild.
					// How do you do that without just enumerating the guild props?
					guild: true,
				},
				relations: [
					"guild",
					"guild.channels",
					"guild.emojis",
					"guild.roles",
					"guild.stickers",
					"roles",

					// For these entities, `user` is always just the logged in user we fetched above
					// "user",
				],
			}),

			Recipient.find({
				where: { user_id: this.user_id, closed: false },
				relations: [
					"channel",
					"channel.recipients",
					"channel.recipients.user",
				],
				select: {
					channel: {
						id: true,
						flags: true,
						// is_spam: true,	// TODO
						last_message_id: true,
						last_pin_timestamp: true,
						type: true,
						icon: true,
						name: true,
						owner_id: true,
						recipients: {
							// we don't actually need this ID or any other information about the recipient info,
							// but typeorm does not select anything from the users relation of recipients unless we select
							// at least one column.
							id: true,
							// We only want public user data for each dm channel
							user: Object.fromEntries(
								PublicUserProjection.map((x) => [x, true]),
							),
						},
					},
				},
			}),
		]);

	// We forgot to migrate user settings from the JSON column of `users`
	// to the `user_settings` table theyre in now,
	// so for instances that migrated, users may not have a `user_settings` row.
	if (!user.settings) {
		user.settings = new UserSettings();
		await user.settings.save();
	}

	// Generate merged_members
	const merged_members = members.map((x) => {
		return [
			{
				...x,
				roles: x.roles.map((x) => x.id),

				// add back user, which we don't fetch from db
				// TODO: For guild profiles, this may need to be changed.
				// TODO: The only field required in the user prop is `id`,
				// but our types are annoying so I didn't bother.
				user: user.toPublicUser(),

				guild: {
					id: x.guild.id,
				},
				settings: undefined,
			},
		];
	});

	// Populated with guilds 'unavailable' currently
	// Just for bots
	const pending_guilds: Guild[] = [];

	// Generate guilds list ( make them unavailable if user is bot )
	const guilds: GuildOrUnavailable[] = members.map((member) => {
		// Some Discord libraries do `'blah' in object` instead of
		// checking if the type is correct
		member.guild.roles.forEach((role) => {
			for (const key in role) {
				// eslint-disable-next-line @typescript-eslint/ban-ts-comment
				//@ts-ignore
				if (!role[key]) role[key] = undefined;
			}
		});

		// filter guild channels we don't have permission to view
		// TODO: check if this causes issues when the user is granted other roles?
		member.guild.channels = member.guild.channels.filter((channel) => {
			const perms = Permissions.finalPermission({
				user: { id: member.id, roles: member.roles.map((x) => x.id) },
				guild: member.guild,
				channel,
			});

			return perms.has("VIEW_CHANNEL");
		});

		if (user.bot) {
			pending_guilds.push(member.guild);
			return { id: member.guild.id, unavailable: true };
		}

		return {
			...member.guild.toJSON(),
			joined_at: member.joined_at,
		};
	});

	// Generate user_guild_settings
	const user_guild_settings_entries: ReadyUserGuildSettingsEntries[] =
		members.map((x) => ({
			...DefaultUserGuildSettings,
			...x.settings,
			guild_id: x.guild_id,
			channel_overrides: Object.entries(
				x.settings.channel_overrides ?? {},
			).map((y) => ({
				...y[1],
				channel_id: y[0],
			})),
		}));

	// Popultaed with users from private channels, relationships.
	// Uses a set to dedupe for us.
	const users: Set<PublicUser> = new Set();

	// Generate dm channels from recipients list. Append recipients to `users` list
	const channels = recipients
		.filter(({ channel }) => channel.isDm())
		.map((r) => {
			// TODO: fix the types of Recipient
			// Their channels are only ever private (I think) and thus are always DM channels
			const channel = r.channel as DMChannel;

			// Remove ourself from the list of other users in dm channel
			channel.recipients = channel.recipients.filter(
				(recipient) => recipient.user.id !== this.user_id,
			);

			const channelUsers = channel.recipients?.map((recipient) =>
				recipient.user.toPublicUser(),
			);

			if (channelUsers && channelUsers.length > 0)
				channelUsers.forEach((user) => users.add(user));

			return {
				id: channel.id,
				flags: channel.flags,
				last_message_id: channel.last_message_id,
				type: channel.type,
				recipients: channelUsers || [],
				is_spam: false, // TODO
			};
		});

	// From user relationships ( friends ), also append to `users` list
	user.relationships.forEach((x) => users.add(x.to.toPublicUser()));

	// Send SESSIONS_REPLACE and PRESENCE_UPDATE
	const allSessions = (
		await Session.find({
			where: { user_id: this.user_id },
			select: PrivateSessionProjection,
		})
	).map((x) => ({
		// TODO how is active determined?
		// in our lazy request impl, we just pick the 'most relevant' session
		active: x.session_id == session.session_id,
		activities: x.activities,
		client_info: x.client_info,
		// TODO: what does all mean?
		session_id: x.session_id == session.session_id ? "all" : x.session_id,
		status: x.status,
	}));

	Promise.all([
		emitEvent({
			event: "SESSIONS_REPLACE",
			user_id: this.user_id,
			data: allSessions,
		} as SessionsReplace),
		emitEvent({
			event: "PRESENCE_UPDATE",
			user_id: this.user_id,
			data: {
				user: user.toPublicUser(),
				activities: session.activities,
				client_status: session.client_info,
				status: session.status,
			},
		} as PresenceUpdateEvent),
	]);

	// Build READY

	read_states.forEach((x) => {
		x.id = x.channel_id;
	});

	const d: ReadyEventData = {
		v: 9,
		application: application
			? { id: application.id, flags: application.flags }
			: undefined,
		user: user.toPrivateUser(),
		user_settings: user.settings,
		guilds: guilds.map((x) => new ReadyGuildDTO(x).toJSON()),
		relationships: user.relationships.map((x) => x.toPublicRelationship()),
		read_state: {
			entries: read_states,
			partial: false,
			// TODO: what is this magic number?
			// Isn't `version` referring to the number of changes since this obj was created?
			// Why do we send this specific version?
			version: 304128,
		},
		user_guild_settings: {
			entries: user_guild_settings_entries,
			partial: false,
			version: 642, // TODO: see above
		},
		private_channels: channels,
		session_id: this.session_id,
		country_code: user.settings.locale, // TODO: do ip analysis instead
		users: Array.from(users),
		merged_members: merged_members,
		sessions: allSessions,

		consents: {
			personalization: {
				consented: false, // TODO
			},
		},
		experiments: [],
		guild_join_requests: [],
		connected_accounts: [],
		guild_experiments: [],
		geo_ordered_rtc_regions: [],
		api_code_version: 1,
		friend_suggestion_count: 0,
		analytics_token: "",
		tutorial: null,
		resume_gateway_url:
			Config.get().gateway.endpointClient ||
			Config.get().gateway.endpointPublic ||
			"ws://127.0.0.1:3001",
		session_type: "normal", // TODO

		// lol hack whatever
		required_action:
			Config.get().login.requireVerification && !user.verified
				? "REQUIRE_VERIFIED_EMAIL"
				: undefined,
	};

	// Send READY
	await Send(this, {
		op: OPCODES.Dispatch,
		t: EVENTEnum.Ready,
		s: this.sequence++,
		d,
	});

	// If we're a bot user, send GUILD_CREATE for each unavailable guild
	await Promise.all(
		pending_guilds.map((x) =>
			Send(this, {
				op: OPCODES.Dispatch,
				t: EVENTEnum.GuildCreate,
				s: this.sequence++,
				d: x,
			})?.catch((e) =>
				console.error(`[Gateway] error when sending bot guilds`, e),
			),
		),
	);

	//TODO send READY_SUPPLEMENTAL
	//TODO send GUILD_MEMBER_LIST_UPDATE
	//TODO send VOICE_STATE_UPDATE to let the client know if another device is already connected to a voice channel

	await setupListener.call(this);
}<|MERGE_RESOLUTION|>--- conflicted
+++ resolved
@@ -16,11 +16,7 @@
 	along with this program.  If not, see <https://www.gnu.org/licenses/>.
 */
 
-<<<<<<< HEAD
-import { WebSocket, Payload, setupListener } from "@fosscord/gateway";
-=======
-import { WebSocket, Payload } from "@spacebar/gateway";
->>>>>>> 095cbf7b
+import { WebSocket, Payload, setupListener } from "@spacebar/gateway";
 import {
 	checkToken,
 	Intents,
@@ -43,18 +39,13 @@
 	DefaultUserGuildSettings,
 	ReadyGuildDTO,
 	Guild,
-<<<<<<< HEAD
 	PublicUserProjection,
 	ReadyUserGuildSettingsEntries,
 	UserSettings,
 	Permissions,
 	DMChannel,
 	GuildOrUnavailable,
-} from "@fosscord/util";
-=======
-	UserTokenData,
 } from "@spacebar/util";
->>>>>>> 095cbf7b
 import { Send } from "../util/Send";
 import { CLOSECODES, OPCODES } from "../util/Constants";
 import { check } from "./instanceOf";
