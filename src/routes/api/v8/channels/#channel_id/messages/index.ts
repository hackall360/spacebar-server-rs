--- conflicted
+++ resolved
@@ -111,13 +111,9 @@
 		// TODO: should it be checked if the message exists?
 	}
 
-<<<<<<< HEAD
-	// TODO: properly build message object
-=======
 	const embeds = [];
 	if (body.embed) embeds.push(body.embed);
 
->>>>>>> e67ca0a1
 	const message: Message = {
 		id: Snowflake.generate(),
 		channel_id,
@@ -125,7 +121,6 @@
 		author_id: req.user_id,
 		content: req.body,
 		timestamp: new Date(),
-<<<<<<< HEAD
 		mention_channels_ids: [],
 		mention_role_ids: [],
 		mention_user_ids: [],
@@ -133,10 +128,6 @@
 		embeds: [],
 		reactions: [],
 		type: 0,
-=======
-		embeds,
-		attachments: [],
->>>>>>> e67ca0a1
 	};
 
 	await new MessageModel(message).save();
