import { Schema, Types, Document } from "mongoose";
import db from "../util/Database";
import { PublicUser, PublicUserProjection, UserModel } from "./User";
import { MemberModel, PublicMember, PublicMemberProjection } from "./Member";
import { Role, RoleModel } from "./Role";
import { Channel } from "./Channel";

export interface Message {
<<<<<<< HEAD
	id: bigint;
	channel_id: bigint;
	guild_id?: bigint;
	author_id?: bigint;
	webhook_id?: bigint;
	application_id?: bigint;
=======
	id: string;
	channel_id: string;
	guild_id?: string;
	author_id?: string;
	webhook_id?: string;
	application_id?: string;
>>>>>>> bd7b29cb
	content?: string;
	timestamp: Date;
	edited_timestamp?: Date;
	tts?: boolean;
<<<<<<< HEAD
	mention_everyone: boolean;
	mention_user_ids: bigint[];
	mention_role_ids: bigint[];
	mention_channels_ids: bigint[];
=======
	mention_everyone?: boolean;
	mention_user_ids: string[];
	mention_role_ids: string[];
	mention_channels_ids: string[];
>>>>>>> bd7b29cb
	attachments: Attachment[];
	embeds: Embed[];
	reactions: Reaction[];
	nonce?: string | number;
	pinned?: boolean;
	type: MessageType;
	activity?: {
		type: number;
		party_id: string;
	};
	flags?: bigint;
	stickers?: [];
	message_reference?: {
		message_id: string;
		channel_id?: string;
		guild_id?: string;
	};
	// mongoose virtuals:
	author?: PublicUser;
	member?: PublicMember;
	mentions?: PublicUser[];
	mention_roles?: Role[];
	mention_channels?: Channel[];
}

export interface MessageDocument extends Document, Message {
	id: string;
}

export enum MessageType {
	DEFAULT = 0,
	RECIPIENT_ADD = 1,
	RECIPIENT_REMOVE = 2,
	CALL = 3,
	CHANNEL_NAME_CHANGE = 4,
	CHANNEL_ICON_CHANGE = 5,
	CHANNEL_PINNED_MESSAGE = 6,
	GUILD_MEMBER_JOIN = 7,
	USER_PREMIUM_GUILD_SUBSCRIPTION = 8,
	USER_PREMIUM_GUILD_SUBSCRIPTION_TIER_1 = 9,
	USER_PREMIUM_GUILD_SUBSCRIPTION_TIER_2 = 10,
	USER_PREMIUM_GUILD_SUBSCRIPTION_TIER_3 = 11,
	CHANNEL_FOLLOW_ADD = 12,
	GUILD_DISCOVERY_DISQUALIFIED = 14,
	GUILD_DISCOVERY_REQUALIFIED = 15,
	REPLY = 19,
	APPLICATION_COMMAND = 20,
}

export interface Attachment {
	id: string; // attachment id
	filename: string; // name of file attached
	size: number; // size of file in bytes
	url: string; // source url of file
	proxy_url: string; // a proxied url of file
	height: number; // height of file (if image)
	width: number; // width of file (if image)
}

export interface Embed {
	title?: string; //title of embed
	type?: string; // type of embed (always "rich" for webhook embeds)
	description?: string; // description of embed
	url?: string; // url of embed
	timestamp?: Date; // timestamp of embed content
	color?: number; // color code of the embed
	footer?: {
		text: string;
		icon_url?: string;
		proxy_icon_url?: string;
	}; // footer object	footer information
	image?: EmbedImage; // image object	image information
	thumbnail?: EmbedImage; // thumbnail object	thumbnail information
	video?: EmbedImage; // video object	video information
	provider?: {
		name?: string;
		url?: string;
	}; // provider object	provider information
	author?: {
		name?: string;
		url?: string;
		icon_url?: string;
		proxy_icon_url?: string;
	}; // author object	author information
	fields?: {
		name: string;
		value: string;
		inline?: boolean;
	}[];
}

export interface EmbedImage {
	url?: string;
	proxy_url?: string;
	height?: number;
	width?: number;
}

export interface Reaction {
	count: number;
	//// not saved in the database // me: boolean; // whether the current user reacted using this emoji
	emoji: PartialEmoji;
}

export interface PartialEmoji {
	id?: string;
	name: string;
	animated?: boolean;
}

export interface AllowedMentions {
	parse?: ("users" | "roles" | "everyone")[];
	roles?: string[];
	users?: string[];
	replied_user?: boolean;
}

export const Attachment = {
	id: String, // attachment id
	filename: String, // name of file attached
	size: Number, // size of file in bytes
	url: String, // source url of file
	proxy_url: String, // a proxied url of file
	height: Number, // height of file (if image)
	width: Number, // width of file (if image)
};

export const EmbedImage = {
	url: String,
	proxy_url: String,
	height: Number,
	width: Number,
};

const Reaction = {
	count: Number,
	emoji: {
		id: String,
		name: String,
		animated: Boolean,
	},
};

export const Embed = {
	title: String, //title of embed
	type: String, // type of embed (always "rich" for webhook embeds)
	description: String, // description of embed
	url: String, // url of embed
	timestamp: Date, // timestamp of embed content
	color: Number, // color code of the embed
	footer: {
		text: String,
		icon_url: String,
		proxy_icon_url: String,
	}, // footer object	footer information
	image: EmbedImage, // image object	image information
	thumbnail: EmbedImage, // thumbnail object	thumbnail information
	video: EmbedImage, // video object	video information
	provider: {
		name: String,
		url: String,
	}, // provider object	provider information
	author: {
		name: String,
		url: String,
		icon_url: String,
		proxy_icon_url: String,
	}, // author object	author information
	fields: [
		{
			name: String,
			value: String,
			inline: Boolean,
		},
	],
};

export const MessageSchema = new Schema({
	id: String,
	channel_id: String,
	author_id: String,
	webhook_id: String,
	guild_id: String,
	application_id: String,
	content: String,
	timestamp: Date,
	edited_timestamp: Date,
	tts: Boolean,
	mention_everyone: Boolean,
	mention_user_ids: [String],
	mention_role_ids: [String],
	mention_channel_ids: [String],
	attachments: [Attachment],
	embeds: [Embed],
	reactions: [Reaction],
	nonce: Schema.Types.Mixed, // can be a long or a string
	pinned: Boolean,
	type: { type: Number },
	activity: {
		type: Number,
		party_id: String,
	},
	flags: Types.Long,
	stickers: [],
	message_reference: {
		message_id: String,
		channel_id: String,
		guild_id: String,
	},
	// virtual:
	// author: {
	// 	ref: UserModel,
	// 	localField: "author_id",
	// 	foreignField: "id",
	// 	justOne: true,
	// 	autopopulate: { select: { id: true, user_data: false } },
	// },
});

MessageSchema.virtual("author", {
	ref: UserModel,
	localField: "author_id",
	foreignField: "id",
	justOne: true,
	autopopulate: { select: PublicUserProjection },
});

MessageSchema.virtual("member", {
	ref: MemberModel,
	localField: "author_id",
	foreignField: "id",
	justOne: true,
});

MessageSchema.virtual("mentions", {
	ref: UserModel,
	localField: "mention_user_ids",
	foreignField: "id",
	justOne: false,
	autopopulate: { select: PublicUserProjection },
});

MessageSchema.virtual("mention_roles", {
	ref: RoleModel,
	localField: "mention_role_ids",
	foreignField: "id",
	justOne: false,
	autopopulate: true,
});

MessageSchema.virtual("mention_channels", {
	ref: RoleModel,
	localField: "mention_channel_ids",
	foreignField: "id",
	justOne: false,
	autopopulate: { select: { id: true, guild_id: true, type: true, name: true } },
});

MessageSchema.set("removeResponse", ["mention_channel_ids", "mention_role_ids", "mention_user_ids", "author_id"]);

// TODO: missing Application Model
// MessageSchema.virtual("application", {
// 	ref: Application,
// 	localField: "mention_role_ids",
// 	foreignField: "id",
// 	justOne: true,
// });

// @ts-ignore
export const MessageModel = db.model<MessageDocument>("Message", MessageSchema, "messages");<|MERGE_RESOLUTION|>--- conflicted
+++ resolved
@@ -6,36 +6,20 @@
 import { Channel } from "./Channel";
 
 export interface Message {
-<<<<<<< HEAD
-	id: bigint;
-	channel_id: bigint;
-	guild_id?: bigint;
-	author_id?: bigint;
-	webhook_id?: bigint;
-	application_id?: bigint;
-=======
 	id: string;
 	channel_id: string;
 	guild_id?: string;
 	author_id?: string;
 	webhook_id?: string;
 	application_id?: string;
->>>>>>> bd7b29cb
 	content?: string;
 	timestamp: Date;
 	edited_timestamp?: Date;
 	tts?: boolean;
-<<<<<<< HEAD
-	mention_everyone: boolean;
-	mention_user_ids: bigint[];
-	mention_role_ids: bigint[];
-	mention_channels_ids: bigint[];
-=======
 	mention_everyone?: boolean;
 	mention_user_ids: string[];
 	mention_role_ids: string[];
 	mention_channels_ids: string[];
->>>>>>> bd7b29cb
 	attachments: Attachment[];
 	embeds: Embed[];
 	reactions: Reaction[];
