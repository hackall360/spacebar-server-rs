--- conflicted
+++ resolved
@@ -19,10 +19,5 @@
 export class ApiConfiguration {
 	defaultVersion: string = "9";
 	activeVersions: string[] = ["6", "7", "8", "9"];
-<<<<<<< HEAD
-	useFosscordEnhancements: boolean = true;
 	endpointPublic: string | null = null;
-=======
-	endpointPublic: string = "/api";
->>>>>>> 095cbf7b
 }