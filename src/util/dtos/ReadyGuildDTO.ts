--- conflicted
+++ resolved
@@ -18,16 +18,15 @@
 
 import {
 	Channel,
-<<<<<<< HEAD
 	ChannelOverride,
 	ChannelType,
 	Emoji,
 	Guild,
-	Member,
 	PublicUser,
 	Role,
 	Sticker,
 	UserGuildSettings,
+	PublicMember,
 } from "../entities";
 
 // TODO: this is not the best place for this type
@@ -57,14 +56,6 @@
 ): guild is Guild & { joined_at: Date; unavailable: false } => {
 	return guild.unavailable == false;
 };
-=======
-	Emoji,
-	Guild,
-	PublicMember,
-	Role,
-	Sticker,
-} from "../entities";
->>>>>>> 174d34c3
 
 export interface IReadyGuildDTO {
 	application_command_counts?: { 1: number; 2: number; 3: number }; // ????????????
