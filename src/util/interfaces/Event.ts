/*
	Spacebar: A FOSS re-implementation and extension of the Discord.com backend.
	Copyright (C) 2023 Spacebar and Spacebar Contributors
	
	This program is free software: you can redistribute it and/or modify
	it under the terms of the GNU Affero General Public License as published
	by the Free Software Foundation, either version 3 of the License, or
	(at your option) any later version.
	
	This program is distributed in the hope that it will be useful,
	but WITHOUT ANY WARRANTY; without even the implied warranty of
	MERCHANTABILITY or FITNESS FOR A PARTICULAR PURPOSE.  See the
	GNU Affero General Public License for more details.
	
	You should have received a copy of the GNU Affero General Public License
	along with this program.  If not, see <https://www.gnu.org/licenses/>.
*/

import {
	RelationshipType,
	ConnectedAccount,
	Interaction,
	ApplicationCommand,
	VoiceState,
	Message,
	PartialEmoji,
	Invite,
	Role,
	Emoji,
	PublicMember,
	UserGuildSettings,
	Guild,
	Channel,
	PublicUser,
	User,
	Sticker,
	Activity,
	Status,
	Presence,
	UserSettings,
	IReadyGuildDTO,
	ReadState,
<<<<<<< HEAD
	UserPrivate,
	ReadyUserGuildSettingsEntries,
	ReadyPrivateChannel,
} from "@fosscord/util";
=======
} from "@spacebar/util";
>>>>>>> 095cbf7b

export interface Event {
	guild_id?: string;
	user_id?: string;
	channel_id?: string;
	created_at?: Date;
	event: EVENT;
	// eslint-disable-next-line @typescript-eslint/no-explicit-any
	data?: any;
}

// ! Custom Events that shouldn't get sent to the client but processed by the server

export interface InvalidatedEvent extends Event {
	event: "INVALIDATED";
}

export interface PublicRelationship {
	id: string;
	user: PublicUser;
	type: RelationshipType;
}

// ! END Custom Events that shouldn't get sent to the client but processed by the server

export interface ReadyEventData {
	v: number;
	user: UserPrivate;
	private_channels: ReadyPrivateChannel[]; // this will be empty for bots
	session_id: string; // resuming
	guilds: IReadyGuildDTO[];
	analytics_token?: string;
	connected_accounts?: ConnectedAccount[];
	consents?: {
		personalization?: {
			consented?: boolean;
		};
	};
	country_code?: string; // e.g. DE
	friend_suggestion_count?: number;
	geo_ordered_rtc_regions?: string[]; // ["europe","russie","india","us-east","us-central"]
	experiments?: [number, number, number, number, number][];
	guild_experiments?: [
		// ? what are guild_experiments?
		// this is the structure of it:
		number,
		null,
		number,
		[[number, { e: number; s: number }[]]],
		[number, [[number, [number, number]]]],
		{ b: number; k: bigint[] }[],
	][];
	guild_join_requests?: unknown[]; // ? what is this? this is new
	shard?: [number, number];
	user_settings?: UserSettings;
	relationships?: PublicRelationship[]; // TODO
	read_state: {
		entries: ReadState[]; // TODO
		partial: boolean;
		version: number;
	};
	user_guild_settings?: {
		entries: ReadyUserGuildSettingsEntries[];
		version: number;
		partial: boolean;
	};
	application?: {
		id: string;
		flags: number;
	};
	merged_members?: PublicMember[][];
	// probably all users who the user is in contact with
	users?: PublicUser[];
	sessions: unknown[];
	api_code_version: number;
	tutorial: number | null;
	resume_gateway_url: string;
	session_type: string;
	required_action?:
		| "REQUIRE_VERIFIED_EMAIL"
		| "REQUIRE_VERIFIED_PHONE"
		| "REQUIRE_CAPTCHA" // TODO: allow these to be triggered
		| "TOS_UPDATE_ACKNOWLEDGMENT"
		| "AGREEMENTS";
}

export interface ReadyEvent extends Event {
	event: "READY";
	data: ReadyEventData;
}

export interface ChannelCreateEvent extends Event {
	event: "CHANNEL_CREATE";
	data: Channel;
}

export interface ChannelUpdateEvent extends Event {
	event: "CHANNEL_UPDATE";
	data: Channel;
}

export interface ChannelDeleteEvent extends Event {
	event: "CHANNEL_DELETE";
	data: Channel;
}

export interface ChannelPinsUpdateEvent extends Event {
	event: "CHANNEL_PINS_UPDATE";
	data: {
		guild_id?: string;
		channel_id: string;
		last_pin_timestamp?: number;
	};
}

export interface ChannelRecipientAddEvent extends Event {
	event: "CHANNEL_RECIPIENT_ADD";
	data: {
		channel_id: string;
		user: User;
	};
}

export interface ChannelRecipientRemoveEvent extends Event {
	event: "CHANNEL_RECIPIENT_REMOVE";
	data: {
		channel_id: string;
		user: User;
	};
}

export interface GuildCreateEvent extends Event {
	event: "GUILD_CREATE";
	data: IReadyGuildDTO & {
		joined_at: Date;
		// TODO: add them to guild
		guild_scheduled_events: never[];
		guild_hashes: unknown;
		presences: never[];
		stage_instances: never[];
		threads: never[];
		embedded_activities: never[];
	};
}

export interface GuildUpdateEvent extends Event {
	event: "GUILD_UPDATE";
	data: Guild;
}

export interface GuildDeleteEvent extends Event {
	event: "GUILD_DELETE";
	data: {
		id: string;
		unavailable?: boolean;
	};
}

export interface GuildBanAddEvent extends Event {
	event: "GUILD_BAN_ADD";
	data: {
		guild_id: string;
		user: User;
	};
}

export interface GuildBanRemoveEvent extends Event {
	event: "GUILD_BAN_REMOVE";
	data: {
		guild_id: string;
		user: User;
	};
}

export interface GuildEmojisUpdateEvent extends Event {
	event: "GUILD_EMOJIS_UPDATE";
	data: {
		guild_id: string;
		emojis: Emoji[];
	};
}

export interface GuildStickersUpdateEvent extends Event {
	event: "GUILD_STICKERS_UPDATE";
	data: {
		guild_id: string;
		stickers: Sticker[];
	};
}

export interface GuildIntegrationUpdateEvent extends Event {
	event: "GUILD_INTEGRATIONS_UPDATE";
	data: {
		guild_id: string;
	};
}

export interface GuildMemberAddEvent extends Event {
	event: "GUILD_MEMBER_ADD";
	data: PublicMember & {
		guild_id: string;
	};
}

export interface GuildMemberRemoveEvent extends Event {
	event: "GUILD_MEMBER_REMOVE";
	data: {
		guild_id: string;
		user: User;
	};
}

export interface GuildMemberUpdateEvent extends Event {
	event: "GUILD_MEMBER_UPDATE";
	data: {
		guild_id: string;
		roles: string[];
		user: User;
		nick?: string;
		joined_at?: Date;
		premium_since?: number;
		pending?: boolean;
	};
}

export interface GuildMembersChunkEvent extends Event {
	event: "GUILD_MEMBERS_CHUNK";
	data: {
		guild_id: string;
		members: PublicMember[];
		chunk_index: number;
		chunk_count: number;
		not_found: string[];
		presences: Presence[];
		nonce?: string;
	};
}

export interface GuildRoleCreateEvent extends Event {
	event: "GUILD_ROLE_CREATE";
	data: {
		guild_id: string;
		role: Role;
	};
}

export interface GuildRoleUpdateEvent extends Event {
	event: "GUILD_ROLE_UPDATE";
	data: {
		guild_id: string;
		role: Role;
	};
}

export interface GuildRoleDeleteEvent extends Event {
	event: "GUILD_ROLE_DELETE";
	data: {
		guild_id: string;
		role_id: string;
	};
}

export interface InviteCreateEvent extends Event {
	event: "INVITE_CREATE";
	data: Omit<Invite, "guild" | "channel"> & {
		channel_id: string;
		guild_id?: string;
	};
}

export interface InviteDeleteEvent extends Event {
	event: "INVITE_DELETE";
	data: {
		channel_id: string;
		guild_id?: string;
		code: string;
	};
}

export interface MessageCreateEvent extends Event {
	event: "MESSAGE_CREATE";
	data: Message;
}

export interface MessageUpdateEvent extends Event {
	event: "MESSAGE_UPDATE";
	data: Message;
}

export interface MessageDeleteEvent extends Event {
	event: "MESSAGE_DELETE";
	data: {
		id: string;
		channel_id: string;
		guild_id?: string;
	};
}

export interface MessageDeleteBulkEvent extends Event {
	event: "MESSAGE_DELETE_BULK";
	data: {
		ids: string[];
		channel_id: string;
		guild_id?: string;
	};
}

export interface MessageReactionAddEvent extends Event {
	event: "MESSAGE_REACTION_ADD";
	data: {
		user_id: string;
		channel_id: string;
		message_id: string;
		guild_id?: string;
		member?: PublicMember;
		emoji: PartialEmoji;
	};
}

export interface MessageReactionRemoveEvent extends Event {
	event: "MESSAGE_REACTION_REMOVE";
	data: {
		user_id: string;
		channel_id: string;
		message_id: string;
		guild_id?: string;
		emoji: PartialEmoji;
	};
}

export interface MessageReactionRemoveAllEvent extends Event {
	event: "MESSAGE_REACTION_REMOVE_ALL";
	data: {
		channel_id: string;
		message_id: string;
		guild_id?: string;
	};
}

export interface MessageReactionRemoveEmojiEvent extends Event {
	event: "MESSAGE_REACTION_REMOVE_EMOJI";
	data: {
		channel_id: string;
		message_id: string;
		guild_id?: string;
		emoji: PartialEmoji;
	};
}

export interface PresenceUpdateEvent extends Event {
	event: "PRESENCE_UPDATE";
	data: Presence;
}

export interface TypingStartEvent extends Event {
	event: "TYPING_START";
	data: {
		channel_id: string;
		user_id: string;
		timestamp: number;
		guild_id?: string;
		member?: PublicMember;
	};
}

export interface UserUpdateEvent extends Event {
	event: "USER_UPDATE";
	data: Omit<User, "data">;
}

export interface UserDeleteEvent extends Event {
	event: "USER_DELETE";
	data: {
		user_id: string;
	};
}

export interface VoiceStateUpdateEvent extends Event {
	event: "VOICE_STATE_UPDATE";
	data: VoiceState & {
		member: PublicMember;
	};
}

export interface VoiceServerUpdateEvent extends Event {
	event: "VOICE_SERVER_UPDATE";
	data: {
		token: string;
		guild_id: string;
		endpoint: string;
	};
}

export interface WebhooksUpdateEvent extends Event {
	event: "WEBHOOKS_UPDATE";
	data: {
		guild_id: string;
		channel_id: string;
	};
}

export type ApplicationCommandPayload = ApplicationCommand & {
	guild_id: string;
};

export interface ApplicationCommandCreateEvent extends Event {
	event: "APPLICATION_COMMAND_CREATE";
	data: ApplicationCommandPayload;
}

export interface ApplicationCommandUpdateEvent extends Event {
	event: "APPLICATION_COMMAND_UPDATE";
	data: ApplicationCommandPayload;
}

export interface ApplicationCommandDeleteEvent extends Event {
	event: "APPLICATION_COMMAND_DELETE";
	data: ApplicationCommandPayload;
}

export interface InteractionCreateEvent extends Event {
	event: "INTERACTION_CREATE";
	data: Interaction;
}

export interface MessageAckEvent extends Event {
	event: "MESSAGE_ACK";
	data: {
		channel_id: string;
		message_id: string;
		version?: number;
		manual?: boolean;
		mention_count?: number;
	};
}

export interface RelationshipAddEvent extends Event {
	event: "RELATIONSHIP_ADD";
	data: PublicRelationship & {
		should_notify?: boolean;
		user: PublicUser;
	};
}

export interface RelationshipRemoveEvent extends Event {
	event: "RELATIONSHIP_REMOVE";
	data: Omit<PublicRelationship, "nickname">;
}

export interface SessionsReplace extends Event {
	event: "SESSIONS_REPLACE";
	data: {
		activities: Activity[];
		client_info: {
			version: number;
			os: string;
			client: string;
		};
		status: Status;
	}[];
}

export interface GuildMemberListUpdate extends Event {
	event: "GUILD_MEMBER_LIST_UPDATE";
	data: {
		groups: { id: string; count: number }[];
		guild_id: string;
		id: string;
		member_count: number;
		online_count: number;
		ops: {
			index: number;
			item: {
				member?: PublicMember & { presence: Presence };
				group?: { id: string; count: number }[];
			};
		}[];
	};
}

export type EventData =
	| InvalidatedEvent
	| ReadyEvent
	| ChannelCreateEvent
	| ChannelUpdateEvent
	| ChannelDeleteEvent
	| ChannelPinsUpdateEvent
	| ChannelRecipientAddEvent
	| ChannelRecipientRemoveEvent
	| GuildCreateEvent
	| GuildUpdateEvent
	| GuildDeleteEvent
	| GuildBanAddEvent
	| GuildBanRemoveEvent
	| GuildEmojisUpdateEvent
	| GuildIntegrationUpdateEvent
	| GuildMemberAddEvent
	| GuildMemberRemoveEvent
	| GuildMemberUpdateEvent
	| GuildMembersChunkEvent
	| GuildMemberListUpdate
	| GuildRoleCreateEvent
	| GuildRoleUpdateEvent
	| GuildRoleDeleteEvent
	| InviteCreateEvent
	| InviteDeleteEvent
	| MessageCreateEvent
	| MessageUpdateEvent
	| MessageDeleteEvent
	| MessageDeleteBulkEvent
	| MessageReactionAddEvent
	| MessageReactionRemoveEvent
	| MessageReactionRemoveAllEvent
	| MessageReactionRemoveEmojiEvent
	| PresenceUpdateEvent
	| TypingStartEvent
	| UserUpdateEvent
	| UserDeleteEvent
	| VoiceStateUpdateEvent
	| VoiceServerUpdateEvent
	| WebhooksUpdateEvent
	| ApplicationCommandCreateEvent
	| ApplicationCommandUpdateEvent
	| ApplicationCommandDeleteEvent
	| InteractionCreateEvent
	| MessageAckEvent
	| RelationshipAddEvent
	| RelationshipRemoveEvent;

// located in collection events

export enum EVENTEnum {
	Ready = "READY",
	ChannelCreate = "CHANNEL_CREATE",
	ChannelUpdate = "CHANNEL_UPDATE",
	ChannelDelete = "CHANNEL_DELETE",
	ChannelPinsUpdate = "CHANNEL_PINS_UPDATE",
	ChannelRecipientAdd = "CHANNEL_RECIPIENT_ADD",
	ChannelRecipientRemove = "CHANNEL_RECIPIENT_REMOVE",
	GuildCreate = "GUILD_CREATE",
	GuildUpdate = "GUILD_UPDATE",
	GuildDelete = "GUILD_DELETE",
	GuildBanAdd = "GUILD_BAN_ADD",
	GuildBanRemove = "GUILD_BAN_REMOVE",
	GuildEmojUpdate = "GUILD_EMOJI_UPDATE",
	GuildIntegrationsUpdate = "GUILD_INTEGRATIONS_UPDATE",
	GuildMemberAdd = "GUILD_MEMBER_ADD",
	GuildMemberRempve = "GUILD_MEMBER_REMOVE",
	GuildMemberUpdate = "GUILD_MEMBER_UPDATE",
	GuildMemberSpeaking = "GUILD_MEMBER_SPEAKING",
	GuildMembersChunk = "GUILD_MEMBERS_CHUNK",
	GuildMemberListUpdate = "GUILD_MEMBER_LIST_UPDATE",
	GuildRoleCreate = "GUILD_ROLE_CREATE",
	GuildRoleDelete = "GUILD_ROLE_DELETE",
	GuildRoleUpdate = "GUILD_ROLE_UPDATE",
	InviteCreate = "INVITE_CREATE",
	InviteDelete = "INVITE_DELETE",
	MessageCreate = "MESSAGE_CREATE",
	MessageUpdate = "MESSAGE_UPDATE",
	MessageDelete = "MESSAGE_DELETE",
	MessageDeleteBulk = "MESSAGE_DELETE_BULK",
	MessageReactionAdd = "MESSAGE_REACTION_ADD",
	MessageReactionRemove = "MESSAGE_REACTION_REMOVE",
	MessageReactionRemoveAll = "MESSAGE_REACTION_REMOVE_ALL",
	MessageReactionRemoveEmoji = "MESSAGE_REACTION_REMOVE_EMOJI",
	PresenceUpdate = "PRESENCE_UPDATE",
	TypingStart = "TYPING_START",
	UserUpdate = "USER_UPDATE",
	UserDelete = "USER_DELETE",
	WebhooksUpdate = "WEBHOOKS_UPDATE",
	InteractionCreate = "INTERACTION_CREATE",
	VoiceStateUpdate = "VOICE_STATE_UPDATE",
	VoiceServerUpdate = "VOICE_SERVER_UPDATE",
	ApplicationCommandCreate = "APPLICATION_COMMAND_CREATE",
	ApplicationCommandUpdate = "APPLICATION_COMMAND_UPDATE",
	ApplicationCommandDelete = "APPLICATION_COMMAND_DELETE",
	SessionsReplace = "SESSIONS_REPLACE",
}

export type EVENT =
	| "READY"
	| "CHANNEL_CREATE"
	| "CHANNEL_UPDATE"
	| "CHANNEL_DELETE"
	| "CHANNEL_PINS_UPDATE"
	| "CHANNEL_RECIPIENT_ADD"
	| "CHANNEL_RECIPIENT_REMOVE"
	| "GUILD_CREATE"
	| "GUILD_UPDATE"
	| "GUILD_DELETE"
	| "GUILD_BAN_ADD"
	| "GUILD_BAN_REMOVE"
	| "GUILD_EMOJIS_UPDATE"
	| "GUILD_STICKERS_UPDATE"
	| "GUILD_INTEGRATIONS_UPDATE"
	| "GUILD_MEMBER_ADD"
	| "GUILD_MEMBER_REMOVE"
	| "GUILD_MEMBER_UPDATE"
	| "GUILD_MEMBER_SPEAKING"
	| "GUILD_MEMBERS_CHUNK"
	| "GUILD_MEMBER_LIST_UPDATE"
	| "GUILD_ROLE_CREATE"
	| "GUILD_ROLE_DELETE"
	| "GUILD_ROLE_UPDATE"
	| "INVITE_CREATE"
	| "INVITE_DELETE"
	| "MESSAGE_CREATE"
	| "MESSAGE_UPDATE"
	| "MESSAGE_DELETE"
	| "MESSAGE_DELETE_BULK"
	| "MESSAGE_REACTION_ADD"
	// TODO: add a new event: bulk add reaction:
	// | "MESSAGE_REACTION_BULK_ADD"
	| "MESSAGE_REACTION_REMOVE"
	| "MESSAGE_REACTION_REMOVE_ALL"
	| "MESSAGE_REACTION_REMOVE_EMOJI"
	| "PRESENCE_UPDATE"
	| "TYPING_START"
	| "USER_UPDATE"
	| "USER_DELETE"
	| "USER_NOTE_UPDATE"
	| "WEBHOOKS_UPDATE"
	| "INTERACTION_CREATE"
	| "VOICE_STATE_UPDATE"
	| "VOICE_SERVER_UPDATE"
	| "APPLICATION_COMMAND_CREATE"
	| "APPLICATION_COMMAND_UPDATE"
	| "APPLICATION_COMMAND_DELETE"
	| "MESSAGE_ACK"
	| "RELATIONSHIP_ADD"
	| "RELATIONSHIP_REMOVE"
	| "SESSIONS_REPLACE"
	| CUSTOMEVENTS;

export type CUSTOMEVENTS = "INVALIDATED" | "RATELIMIT";<|MERGE_RESOLUTION|>--- conflicted
+++ resolved
@@ -28,7 +28,6 @@
 	Role,
 	Emoji,
 	PublicMember,
-	UserGuildSettings,
 	Guild,
 	Channel,
 	PublicUser,
@@ -40,14 +39,10 @@
 	UserSettings,
 	IReadyGuildDTO,
 	ReadState,
-<<<<<<< HEAD
 	UserPrivate,
 	ReadyUserGuildSettingsEntries,
 	ReadyPrivateChannel,
-} from "@fosscord/util";
-=======
 } from "@spacebar/util";
->>>>>>> 095cbf7b
 
 export interface Event {
 	guild_id?: string;
