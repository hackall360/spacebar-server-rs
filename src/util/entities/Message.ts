/*
	Spacebar: A FOSS re-implementation and extension of the Discord.com backend.
	Copyright (C) 2023 Spacebar and Spacebar Contributors

	This program is free software: you can redistribute it and/or modify
	it under the terms of the GNU Affero General Public License as published
	by the Free Software Foundation, either version 3 of the License, or
	(at your option) any later version.

	This program is distributed in the hope that it will be useful,
	but WITHOUT ANY WARRANTY; without even the implied warranty of
	MERCHANTABILITY or FITNESS FOR A PARTICULAR PURPOSE.  See the
	GNU Affero General Public License for more details.

	You should have received a copy of the GNU Affero General Public License
	along with this program.  If not, see <https://www.gnu.org/licenses/>.
*/

import { User } from "./User";
import { Member } from "./Member";
import { Role } from "./Role";
import { Channel } from "./Channel";
import { InteractionType } from "../interfaces/Interaction";
import { Application } from "./Application";
import {
	Column,
	CreateDateColumn,
	Entity,
	Index,
	JoinColumn,
	JoinTable,
	ManyToMany,
	ManyToOne,
	OneToMany,
	RelationId,
} from "typeorm";
import { BaseClass } from "./BaseClass";
import { Guild } from "./Guild";
import { Webhook } from "./Webhook";
import { Sticker } from "./Sticker";
import { Attachment } from "./Attachment";

export enum MessageType {
	DEFAULT = 0,
	RECIPIENT_ADD = 1,
	RECIPIENT_REMOVE = 2,
	CALL = 3,
	CHANNEL_NAME_CHANGE = 4,
	CHANNEL_ICON_CHANGE = 5,
	CHANNEL_PINNED_MESSAGE = 6,
	GUILD_MEMBER_JOIN = 7,
	USER_PREMIUM_GUILD_SUBSCRIPTION = 8,
	USER_PREMIUM_GUILD_SUBSCRIPTION_TIER_1 = 9,
	USER_PREMIUM_GUILD_SUBSCRIPTION_TIER_2 = 10,
	USER_PREMIUM_GUILD_SUBSCRIPTION_TIER_3 = 11,
	CHANNEL_FOLLOW_ADD = 12,
	ACTION = 13, // /me messages
	GUILD_DISCOVERY_DISQUALIFIED = 14,
	GUILD_DISCOVERY_REQUALIFIED = 15,
	ENCRYPTED = 16,
	REPLY = 19,
	APPLICATION_COMMAND = 20, // application command or self command invocation
	ROUTE_ADDED = 41, // custom message routing: new route affecting that channel
	ROUTE_DISABLED = 42, // custom message routing: given route no longer affecting that channel
	SELF_COMMAND_SCRIPT = 43, // self command scripts
	ENCRYPTION = 50,
	CUSTOM_START = 63,
	UNHANDLED = 255,
}

@Entity("messages")
@Index(["channel_id", "id"], { unique: true })
export class Message extends BaseClass {
	@Column({ nullable: true })
	@RelationId((message: Message) => message.channel)
	@Index()
	channel_id?: string;

	@JoinColumn({ name: "channel_id" })
	@ManyToOne(() => Channel, {
		onDelete: "CASCADE",
	})
	channel: Channel;

	@Column({ nullable: true })
	@RelationId((message: Message) => message.guild)
	guild_id?: string;

	@JoinColumn({ name: "guild_id" })
	@ManyToOne(() => Guild, {
		onDelete: "CASCADE",
	})
	guild?: Guild;

	@Column({ nullable: true })
	@RelationId((message: Message) => message.author)
	@Index()
	author_id?: string;

	@JoinColumn({ name: "author_id", referencedColumnName: "id" })
	@ManyToOne(() => User, {
		onDelete: "CASCADE",
	})
	author?: User;

	@Column({ nullable: true })
	@RelationId((message: Message) => message.member)
	member_id?: string;

	@JoinColumn({ name: "member_id", referencedColumnName: "id" })
	@ManyToOne(() => User, {
		onDelete: "CASCADE",
	})
	member?: Member;

	@Column({ nullable: true })
	@RelationId((message: Message) => message.webhook)
	webhook_id?: string;

	@JoinColumn({ name: "webhook_id" })
	@ManyToOne(() => Webhook)
	webhook?: Webhook;

	@Column({ nullable: true })
	@RelationId((message: Message) => message.application)
	application_id?: string;

	@JoinColumn({ name: "application_id" })
	@ManyToOne(() => Application)
	application?: Application;

	@Column({ nullable: true })
	content?: string;

	@Column()
	@CreateDateColumn()
	timestamp: Date;

	@Column({ nullable: true })
	edited_timestamp?: Date;

	@Column({ nullable: true })
	tts?: boolean;

	@Column({ nullable: true })
	mention_everyone?: boolean;

	@JoinTable({ name: "message_user_mentions" })
	@ManyToMany(() => User)
	mentions: User[];

	@JoinTable({ name: "message_role_mentions" })
	@ManyToMany(() => Role)
	mention_roles: Role[];

	@JoinTable({ name: "message_channel_mentions" })
	@ManyToMany(() => Channel)
	mention_channels: Channel[];

	@JoinTable({ name: "message_stickers" })
	@ManyToMany(() => Sticker, { cascade: true, onDelete: "CASCADE" })
	sticker_items?: Sticker[];

	@OneToMany(
		() => Attachment,
		(attachment: Attachment) => attachment.message,
		{
			cascade: true,
			orphanedRowAction: "delete",
		},
	)
	attachments?: Attachment[];

	@Column({ type: "simple-json" })
	embeds: Embed[];

	@Column({ type: "simple-json" })
	reactions: Reaction[];

	@Column({ type: "text", nullable: true })
	nonce?: string;

	@Column({ nullable: true })
	pinned?: boolean;

	@Column({ type: "int" })
	type: MessageType;

	@Column({ type: "simple-json", nullable: true })
	activity?: {
		type: number;
		party_id: string;
	};

	@Column({ default: 0 })
	flags: number;

	@Column({ type: "simple-json", nullable: true })
	message_reference?: {
		message_id: string;
		channel_id?: string;
		guild_id?: string;
	};

	@JoinColumn({ name: "message_reference_id" })
	@ManyToOne(() => Message)
	referenced_message?: Message;

	@Column({ type: "simple-json", nullable: true })
	interaction?: {
		id: string;
		type: InteractionType;
		name: string;
		user_id: string; // the user who invoked the interaction
		// user: User; // TODO: autopopulate user
	};

	@Column({ type: "simple-json", nullable: true })
	components?: MessageComponent[];

	@Column({ type: "simple-json", nullable: true })
	poll?: Poll;

<<<<<<< HEAD
	@Column({ nullable: true })
	username?: string;

	@Column({ nullable: true })
	avatar?: string;

=======
>>>>>>> d3ece937
	toJSON(): Message {
		return {
			...this,
			author_id: undefined,
			member_id: undefined,
			webhook_id: undefined,
			application_id: undefined,

			nonce: this.nonce ?? undefined,
			tts: this.tts ?? false,
			guild: this.guild ?? undefined,
			webhook: this.webhook ?? undefined,
			interaction: this.interaction ?? undefined,
			reactions: this.reactions ?? undefined,
			sticker_items: this.sticker_items ?? undefined,
			message_reference: this.message_reference ?? undefined,
			author: {
				...(this.author?.toPublicUser() ?? undefined),
				// Webhooks
				username: this.username ?? this.author?.username,
				avatar: this.avatar ?? this.author?.avatar,
			},
			activity: this.activity ?? undefined,
			application: this.application ?? undefined,
			components: this.components ?? undefined,
			poll: this.poll ?? undefined,
			content: this.content ?? "",
		};
	}
}

export interface MessageComponent {
	type: number;
	style?: number;
	label?: string;
	emoji?: PartialEmoji;
	custom_id?: string;
	sku_id?: string;
	url?: string;
	disabled?: boolean;
	components: MessageComponent[];
}

export enum MessageComponentType {
	Script = 0, // self command script
	ActionRow = 1,
	Button = 2,
}

export interface Embed {
	title?: string; //title of embed
	type?: EmbedType; // type of embed (always "rich" for webhook embeds)
	description?: string; // description of embed
	url?: string; // url of embed
	timestamp?: Date; // timestamp of embed content
	color?: number; // color code of the embed
	footer?: {
		text: string;
		icon_url?: string;
		proxy_icon_url?: string;
	}; // footer object	footer information
	image?: EmbedImage; // image object	image information
	thumbnail?: EmbedImage; // thumbnail object	thumbnail information
	video?: EmbedImage; // video object	video information
	provider?: {
		name?: string;
		url?: string;
	}; // provider object	provider information
	author?: {
		name?: string;
		url?: string;
		icon_url?: string;
		proxy_icon_url?: string;
	}; // author object	author information
	fields?: {
		name: string;
		value: string;
		inline?: boolean;
	}[];
}

export enum EmbedType {
	rich = "rich",
	image = "image",
	video = "video",
	gifv = "gifv",
	article = "article",
	link = "link",
}

export interface EmbedImage {
	url?: string;
	proxy_url?: string;
	height?: number;
	width?: number;
}

export interface Reaction {
	count: number;
	//// not saved in the database // me: boolean; // whether the current user reacted using this emoji
	emoji: PartialEmoji;
	user_ids: string[];
}

export interface PartialEmoji {
	id?: string;
	name: string;
	animated?: boolean;
}

export interface AllowedMentions {
	parse?: ("users" | "roles" | "everyone")[];
	roles?: string[];
	users?: string[];
	replied_user?: boolean;
}

export interface Poll {
	question: PollMedia;
	answers: PollAnswer[];
	expiry: Date;
	allow_multiselect: boolean;
	results?: PollResult;
}

export interface PollMedia {
	text?: string;
	emoji?: PartialEmoji;
}

export interface PollAnswer {
	answer_id?: string;
	poll_media: PollMedia;
}

export interface PollResult {
	is_finalized: boolean;
	answer_counts: PollAnswerCount[];
}

export interface PollAnswerCount {
	id: string;
	count: number;
	me_voted: boolean;
}<|MERGE_RESOLUTION|>--- conflicted
+++ resolved
@@ -221,15 +221,12 @@
 	@Column({ type: "simple-json", nullable: true })
 	poll?: Poll;
 
-<<<<<<< HEAD
 	@Column({ nullable: true })
 	username?: string;
 
 	@Column({ nullable: true })
 	avatar?: string;
 
-=======
->>>>>>> d3ece937
 	toJSON(): Message {
 		return {
 			...this,
