{
	"name": "@fosscord/server-util",
<<<<<<< HEAD
	"version": "1.3.27",
=======
	"version": "1.3.26",
>>>>>>> be7ffe51
	"description": "Utility functions for the all server repositories",
	"main": "dist/index.js",
	"types": "dist/index.d.ts",
	"scripts": {
		"test": "echo \"Error: no test specified\" && exit 1",
		"build": "tsc -b ."
	},
	"repository": {
		"type": "git",
		"url": "git+https://github.com/fosscord/fosscord-server-util.git"
	},
	"keywords": [
		"discord",
		"fosscord",
		"fosscord-server-util",
		"discord open source",
		"discord-open-source"
	],
	"author": "Fosscord",
	"license": "GPLV3",
	"bugs": {
		"url": "https://github.com/fosscord/fosscord-server-util/issues"
	},
	"homepage": "https://docs.fosscord.com/",
	"dependencies": {
		"@types/jsonwebtoken": "^8.5.0",
		"@types/mongoose-autopopulate": "^0.10.1",
		"@types/mongoose-lean-virtuals": "^0.5.1",
		"@types/node": "^14.14.25",
		"ajv": "^8.5.0",
		"dot-prop": "^6.0.1",
		"env-paths": "^2.2.1",
		"jsonwebtoken": "^8.5.1",
		"missing-native-js-functions": "^1.2.2",
		"mongodb": "^3.6.9",
		"mongoose": "^5.12.3",
		"mongoose-autopopulate": "^0.12.3",
		"typescript": "^4.1.3"
	}
}<|MERGE_RESOLUTION|>--- conflicted
+++ resolved
@@ -1,10 +1,6 @@
 {
 	"name": "@fosscord/server-util",
-<<<<<<< HEAD
-	"version": "1.3.27",
-=======
-	"version": "1.3.26",
->>>>>>> be7ffe51
+	"version": "1.3.28",
 	"description": "Utility functions for the all server repositories",
 	"main": "dist/index.js",
 	"types": "dist/index.d.ts",
