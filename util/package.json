{
<<<<<<< HEAD
	"name": "@fosscord/util",
	"version": "1.3.52",
	"description": "Utility functions and database models for fosscord",
=======
	"name": "@fosscord/server-util",
	"version": "1.3.55",
	"description": "Utility functions for the all server repositories",
>>>>>>> 937c3c99
	"main": "dist/index.js",
	"types": "dist/index.d.ts",
	"scripts": {
		"link": "npm run build && npm link",
		"build": "tsc -b ."
	},
	"repository": {
		"type": "git",
		"url": "git+https://github.com/fosscord/fosscord-server-util.git"
	},
	"keywords": [
		"discord",
		"fosscord",
		"fosscord-server-util",
		"discord open source",
		"discord-open-source"
	],
	"author": "Fosscord",
	"license": "GPLV3",
	"bugs": {
		"url": "https://github.com/fosscord/fosscord-server-util/issues"
	},
	"homepage": "https://docs.fosscord.com/",
	"dependencies": {
		"@types/jsonwebtoken": "^8.5.0",
		"@types/mongoose-autopopulate": "^0.10.1",
		"@types/mongoose-lean-virtuals": "^0.5.1",
		"@types/node": "^14.14.25",
		"ajv": "^8.5.0",
		"amqplib": "^0.8.0",
		"dot-prop": "^6.0.1",
		"env-paths": "^2.2.1",
		"jsonwebtoken": "^8.5.1",
		"missing-native-js-functions": "^1.2.2",
		"mongodb": "^3.6.9",
		"mongoose": "^5.13.7",
		"mongoose-autopopulate": "^0.12.3",
		"typescript": "^4.1.3"
	},
	"devDependencies": {
		"@types/amqplib": "^0.8.1"
	}
}<|MERGE_RESOLUTION|>--- conflicted
+++ resolved
@@ -1,13 +1,7 @@
 {
-<<<<<<< HEAD
 	"name": "@fosscord/util",
-	"version": "1.3.52",
-	"description": "Utility functions and database models for fosscord",
-=======
-	"name": "@fosscord/server-util",
 	"version": "1.3.55",
 	"description": "Utility functions for the all server repositories",
->>>>>>> 937c3c99
 	"main": "dist/index.js",
 	"types": "dist/index.d.ts",
 	"scripts": {
