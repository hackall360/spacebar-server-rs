import { config } from "dotenv";
config();
import { createConnection, EntityTarget } from "typeorm";
import { initDatabase } from "../util/Database";
import "missing-native-js-functions";
import {
	Application,
	Attachment,
	Ban,
	Channel,
	ConnectedAccount,
	defaultSettings,
	Emoji,
	Guild,
	Invite,
	Member,
	Message,
	ReadState,
	Recipient,
	Relationship,
	Role,
	Sticker,
	Team,
	TeamMember,
	Template,
	User,
	VoiceState,
	Webhook,
} from "..";

async function main() {
	if (!process.env.TO) throw new Error("TO database env connection string not set");

	// manually arrange them because of foreign keys
	const entities = [
		User,
		Guild,
		Channel,
		Invite,
		Role,
		Ban,
		Application,
		Emoji,
		ConnectedAccount,
		Member,
		ReadState,
		Recipient,
		Relationship,
		Sticker,
		Team,
		TeamMember,
		Template,
		VoiceState,
		Webhook,
		Message,
		Attachment,
	];

	const oldDB = await initDatabase();

	const type = process.env.TO.includes("://") ? process.env.TO.split(":")[0]?.replace("+srv", "") : "sqlite";
	const isSqlite = type.includes("sqlite");

	// @ts-ignore
<<<<<<< HEAD
	const newDB = await createConnection({
		type: process.env.TO.split(":")[0]?.replace("+srv", ""),
		url: process.env.TO,
=======
	const oldDB = await createConnection({
		type,
		url: isSqlite ? undefined : process.env.TO,
		database: isSqlite ? process.env.TO : undefined,
>>>>>>> 28c9a08a
		entities,
		name: "old",
	});
	let i = 0;

	try {
		for (const e of entities) {
			const entity = e as EntityTarget<any>;
			const entries = await oldDB.manager.find(entity);
<<<<<<< HEAD
			//@ts-ignore
=======
			// @ts-ignore
>>>>>>> 28c9a08a
			console.log("migrating " + entries.length + " " + entity.name + " ...");

			for (const entry of entries) {
				console.log(i++);

				if (entry instanceof User) {
					if (entry.bio == null) entry.bio = "";
					if (entry.rights == null) entry.rights = "0";
					if (entry.disabled == null) entry.disabled = false;
					if (entry.fingerprints == null) entry.fingerprints = [];
					if (entry.deleted == null) entry.deleted = false;
					if (entry.data == null) {
						entry.data = {
							valid_tokens_since: new Date(0),
							hash: undefined,
						};
						// @ts-ignore
						if (entry.user_data) {
							// TODO: relationships
							entry.data = {
								// @ts-ignore
								valid_tokens_since: entry.user_data.valid_tokens_since, // @ts-ignore
								hash: entry.user_data.hash,
							};
						}
					}
					// @ts-ignore
					if (entry.settings == null) {
						entry.settings = defaultSettings;
						// @ts-ignore
						if (entry.user_data) entry.settings = entry.user_settings;
					}
				}

				// try {
				await newDB.manager.insert(entity, entry);
				// } catch (error) {
				// 	if (!entry.id) throw new Error("object doesn't have a unique id: " + entry);
				// 	await newDB.manager.update(entity, { id: entry.id }, entry);
				// }
			}

			// @ts-ignore
<<<<<<< HEAD
			console.log("migrating " + entries.length + " " + entity.name + " ...");
=======
			console.log("migrated " + entries.length + " " + entity.name);
>>>>>>> 28c9a08a
		}
	} catch (error) {
		console.error((error as any).message);
	}

	console.log("SUCCESS migrated all data");
	await newDB.close();
}

main().caught();<|MERGE_RESOLUTION|>--- conflicted
+++ resolved
@@ -62,16 +62,10 @@
 	const isSqlite = type.includes("sqlite");
 
 	// @ts-ignore
-<<<<<<< HEAD
-	const newDB = await createConnection({
-		type: process.env.TO.split(":")[0]?.replace("+srv", ""),
-		url: process.env.TO,
-=======
 	const oldDB = await createConnection({
 		type,
 		url: isSqlite ? undefined : process.env.TO,
 		database: isSqlite ? process.env.TO : undefined,
->>>>>>> 28c9a08a
 		entities,
 		name: "old",
 	});
@@ -81,11 +75,8 @@
 		for (const e of entities) {
 			const entity = e as EntityTarget<any>;
 			const entries = await oldDB.manager.find(entity);
-<<<<<<< HEAD
-			//@ts-ignore
-=======
+
 			// @ts-ignore
->>>>>>> 28c9a08a
 			console.log("migrating " + entries.length + " " + entity.name + " ...");
 
 			for (const entry of entries) {
@@ -129,11 +120,7 @@
 			}
 
 			// @ts-ignore
-<<<<<<< HEAD
-			console.log("migrating " + entries.length + " " + entity.name + " ...");
-=======
 			console.log("migrated " + entries.length + " " + entity.name);
->>>>>>> 28c9a08a
 		}
 	} catch (error) {
 		console.error((error as any).message);
