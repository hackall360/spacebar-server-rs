--- conflicted
+++ resolved
@@ -85,11 +85,7 @@
 	@Column()
 	joined_at: Date;
 
-<<<<<<< HEAD
-	@Column({ nullable: true })
-=======
 	@Column({ type: "bigint", nullable: true })
->>>>>>> b1f04543
 	premium_since?: number;
 
 	@Column()
