import { Column, Entity } from "typeorm";
import { BaseClassWithoutId, PrimaryIdColumn } from "./BaseClass";
import crypto from "crypto";
import { Snowflake } from "../util/Snowflake";
import { SessionsReplace } from "..";
import { hostname } from "os";
import { Rights } from "../util/Rights";

@Entity("config")
export class ConfigEntity extends BaseClassWithoutId {
	@PrimaryIdColumn()
	key: string;

	@Column({ type: "simple-json", nullable: true })
	value: number | boolean | null | string | undefined;
}

export interface RateLimitOptions {
	bot?: number;
	count: number;
	window: number;
	onyIp?: boolean;
}

export interface Region {
	id: string;
	name: string;
	endpoint: string;
	location?: {
		latitude: number;
		longitude: number;
	};
	vip: boolean;
	custom: boolean;
	deprecated: boolean;
}

export interface KafkaBroker {
	ip: string;
	port: number;
}

export interface ConfigValue {
	gateway: {
		endpointClient: string | null;
		endpointPrivate: string | null;
		endpointPublic: string | null;
	};
	cdn: {
		endpointClient: string | null;
		endpointPublic: string | null;
		endpointPrivate: string | null;
	};
	api: {
		defaultVersion: string;
		activeVersions: string[];
		useFosscordEnhancements: boolean;
	};
	general: {
		instanceName: string;
		instanceDescription: string | null;
		frontPage: string | null;
		tosPage: string | null;
		correspondenceEmail: string | null;
		correspondenceUserID: string | null;
		image: string | null;
		instanceId: string;
	};
	limits: {
		user: {
			maxGuilds: number;
			maxUsername: number;
			maxFriends: number;
		};
		guild: {
			maxRoles: number;
			maxEmojis: number;
			maxMembers: number;
			maxChannels: number;
			maxChannelsInCategory: number;
			hideOfflineMember: number;
		};
		message: {
			maxCharacters: number;
			maxTTSCharacters: number;
			maxReactions: number;
			maxAttachmentSize: number;
			maxBulkDelete: number;
			maxEmbedDownloadSize: number;
		};
		channel: {
			maxPins: number;
			maxTopic: number;
			maxWebhooks: number;
		};
		rate: {
			disabled: boolean;
			ip: Omit<RateLimitOptions, "bot_count">;
			global: RateLimitOptions;
			error: RateLimitOptions;
			routes: {
				guild: RateLimitOptions;
				webhook: RateLimitOptions;
				channel: RateLimitOptions;
				auth: {
					login: RateLimitOptions;
					register: RateLimitOptions;
				};
				// TODO: rate limit configuration for all routes
			};
		};
	};
	security: {
		autoUpdate: boolean | number;
		requestSignature: string;
		jwtSecret: string;
		forwadedFor: string | null; // header to get the real user ip address
		captcha: {
			enabled: boolean;
			service: "recaptcha" | "hcaptcha" | null; // TODO: hcaptcha, custom
			sitekey: string | null;
			secret: string | null;
		};
		ipdataApiKey: string | null;
		defaultRights: string;
	};
	login: {
		requireCaptcha: boolean;
	};
	register: {
		email: {
			required: boolean;
			allowlist: boolean;
			blocklist: boolean;
			domains: string[];
		};
		dateOfBirth: {
			required: boolean;
			minimum: number; // in years
		};
		disabled: boolean;
		requireCaptcha: boolean;
		requireInvite: boolean;
		guestsRequireInvite: boolean;
		allowNewRegistration: boolean;
		allowMultipleAccounts: boolean;
		blockProxies: boolean;
		password: {
			required: boolean;
			minLength: number;
			minNumbers: number;
			minUpperCase: number;
			minSymbols: number;
		};
		incrementingDiscriminators: boolean; // random otherwise
	};
	regions: {
		default: string;
		useDefaultAsOptimal: boolean;
		available: Region[];
	};
	guild: {
		discovery: {
			showAllGuilds: boolean;
			useRecommendation: boolean; // TODO: Recommendation, privacy concern?
			offset: number;
			limit: number;
		};
		autoJoin: {
			enabled: boolean;
			guilds: string[];
			canLeave: boolean;
		};
	};
	gif: {
		enabled: boolean;
		provider: "tenor"; // more coming soon
		apiKey?: string;
	};
	rabbitmq: {
		host: string | null;
	};
	kafka: {
		brokers: KafkaBroker[] | null;
	};
	templates: {
		enabled: Boolean;
		allowTemplateCreation: Boolean;
		allowDiscordTemplates: Boolean;
		allowRaws: Boolean;
	},
	client: {
		useTestClient: Boolean;
		releases: {
			useLocalRelease: Boolean; //TODO
			upstreamVersion: string;
		};
	},
	metrics: {
		timeout: number;
	},
	sentry: {
		enabled: boolean;
		endpoint: string;
		traceSampleRate: number;
		environment: string;
	};
}

export const DefaultConfigOptions: ConfigValue = {
	gateway: {
		endpointClient: null,
		endpointPrivate: null,
		endpointPublic: null,
	},
	cdn: {
		endpointClient: null,
		endpointPrivate: null,
		endpointPublic: null,
	},
	api: {
		defaultVersion: "9",
		activeVersions: ["6", "7", "8", "9"],
		useFosscordEnhancements: true,
	},
	general: {
		instanceName: "Fosscord Instance",
		instanceDescription: "This is a Fosscord instance made in pre-release days",
		frontPage: null,
		tosPage: null,
		correspondenceEmail: "noreply@localhost.local",
		correspondenceUserID: null,
		image: null,
		instanceId: Snowflake.generate(),
	},
	limits: {
		user: {
			maxGuilds: 1048576,
			maxUsername: 127,
			maxFriends: 5000,
		},
		guild: {
			maxRoles: 1000,
			maxEmojis: 2000,
			maxMembers: 25000000,
			maxChannels: 65535,
			maxChannelsInCategory: 65535,
			hideOfflineMember: 3,
		},
		message: {
<<<<<<< HEAD
			maxCharacters: 2000,
			maxTTSCharacters: 200,
			maxReactions: 20,
			maxAttachmentSize: 8388608,
			maxEmbedDownloadSize: 1024 * 1024 * 5,
			maxBulkDelete: 100,
=======
			maxCharacters: 1048576,
			maxTTSCharacters: 160,
			maxReactions: 2048,
			maxAttachmentSize: 1024 * 1024 * 1024,
			maxEmbedDownloadSize: 1024 * 1024 * 5,
			maxBulkDelete: 1000,
>>>>>>> 6699afde
		},
		channel: {
			maxPins: 500,
			maxTopic: 1024,
			maxWebhooks: 100,
		},
		rate: {
			disabled: true,
			ip: {
				count: 500,
				window: 5,
			},
			global: {
				count: 250,
				window: 5,
			},
			error: {
				count: 10,
				window: 5,
			},
			routes: {
				guild: {
					count: 5,
					window: 5,
				},
				webhook: {
					count: 10,
					window: 5,
				},
				channel: {
					count: 10,
					window: 5,
				},
				auth: {
					login: {
						count: 5,
						window: 60,
					},
					register: {
						count: 2,
						window: 60 * 60 * 12,
					},
				},
			},
		},
	},
	security: {
		autoUpdate: true,
		requestSignature: crypto.randomBytes(32).toString("base64"),
		jwtSecret: crypto.randomBytes(256).toString("base64"),
		forwadedFor: null,
		// forwadedFor: "X-Forwarded-For" // nginx/reverse proxy
		// forwadedFor: "CF-Connecting-IP" // cloudflare:
		captcha: {
			enabled: false,
			service: null,
			sitekey: null,
			secret: null,
		},
		ipdataApiKey: "eca677b284b3bac29eb72f5e496aa9047f26543605efe99ff2ce35c9",
		defaultRights: (
			Rights.FLAGS.CREATE_CHANNELS +
			Rights.FLAGS.CREATE_DMS +
			Rights.FLAGS.CREATE_DM_GROUPS +
			Rights.FLAGS.CREATE_GUILDS +
			Rights.FLAGS.CREATE_INVITES +
			Rights.FLAGS.CREATE_ROLES +
			Rights.FLAGS.CREATE_TEMPLATES +
			Rights.FLAGS.CREATE_WEBHOOKS +
			Rights.FLAGS.JOIN_GUILDS +
			Rights.FLAGS.PIN_MESSAGES +
			Rights.FLAGS.SELF_ADD_REACTIONS +
			Rights.FLAGS.SELF_DELETE_MESSAGES +
			Rights.FLAGS.SELF_EDIT_MESSAGES +
			Rights.FLAGS.SELF_EDIT_NAME +
			Rights.FLAGS.SEND_MESSAGES +
			Rights.FLAGS.USE_ACTIVITIES +
			Rights.FLAGS.USE_VIDEO +
			Rights.FLAGS.USE_VOICE +
			Rights.FLAGS.INVITE_USERS +
			Rights.FLAGS.SELF_DELETE_DISABLE +
			Rights.FLAGS.DEBTABLE +
			Rights.FLAGS.KICK_BAN_MEMBERS +
			Rights.FLAGS.SELF_LEAVE_GROUPS +
			Rights.FLAGS.SELF_ADD_DISCOVERABLE +
			Rights.FLAGS.USE_ACHIEVEMENTS +
			Rights.FLAGS.MANAGE_GUILDS +
			Rights.FLAGS.MANAGE_MESSAGES +
			Rights.FLAGS.USE_MASS_INVITES
		).toString()
	},
	login: {
		requireCaptcha: false,
	},
	register: {
		email: {
			required: false,
			allowlist: false,
			blocklist: true,
			domains: [], // TODO: efficiently save domain blocklist in database
			// domains: fs.readFileSync(__dirname + "/blockedEmailDomains.txt", { encoding: "utf8" }).split("\n"),
		},
		dateOfBirth: {
			required: true,
			minimum: 13,
		},
		disabled: false,
		requireInvite: false,
		guestsRequireInvite: true,
		requireCaptcha: true,
		allowNewRegistration: true,
		allowMultipleAccounts: true,
		blockProxies: true,
		password: {
			required: false,
			minLength: 8,
			minNumbers: 2,
			minUpperCase: 2,
			minSymbols: 0,
		},
		incrementingDiscriminators: false,
	},
	regions: {
		default: "fosscord",
		useDefaultAsOptimal: true,
		available: [
			{
				id: "fosscord",
				name: "Fosscord",
				endpoint: "127.0.0.1:3004",
				vip: false,
				custom: false,
				deprecated: false,
			},
		],
	},
	guild: {
		discovery: {
			showAllGuilds: false,
			useRecommendation: false,
			offset: 0,
			limit: 24,
		},
		autoJoin: {
			enabled: true,
			canLeave: true,
			guilds: [],
		},
	},
	gif: {
		enabled: true,
		provider: "tenor",
		apiKey: "LIVDSRZULELA",
	},
	rabbitmq: {
		host: null,
	},
	kafka: {
		brokers: null,
	},
	templates: {
		enabled: true,
		allowTemplateCreation: true,
		allowDiscordTemplates: true,
		allowRaws: false
	},
	client: {
		useTestClient: true,
		releases: {
			useLocalRelease: true,
			upstreamVersion: "0.0.264"
		}
	},
	metrics: {
		timeout: 30000
	},
	sentry: {
		enabled: false,
		endpoint: "https://05e8e3d005f34b7d97e920ae5870a5e5@sentry.thearcanebrony.net/6",
		traceSampleRate: 1.0,
		environment: hostname()
	}
};<|MERGE_RESOLUTION|>--- conflicted
+++ resolved
@@ -248,21 +248,12 @@
 			hideOfflineMember: 3,
 		},
 		message: {
-<<<<<<< HEAD
-			maxCharacters: 2000,
-			maxTTSCharacters: 200,
-			maxReactions: 20,
-			maxAttachmentSize: 8388608,
-			maxEmbedDownloadSize: 1024 * 1024 * 5,
-			maxBulkDelete: 100,
-=======
 			maxCharacters: 1048576,
 			maxTTSCharacters: 160,
 			maxReactions: 2048,
 			maxAttachmentSize: 1024 * 1024 * 1024,
 			maxEmbedDownloadSize: 1024 * 1024 * 5,
 			maxBulkDelete: 1000,
->>>>>>> 6699afde
 		},
 		channel: {
 			maxPins: 500,
