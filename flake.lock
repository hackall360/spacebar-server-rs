{
  "nodes": {
    "flake-utils": {
      "inputs": {
        "systems": "systems"
      },
      "locked": {
        "lastModified": 1710146030,
        "narHash": "sha256-SZ5L6eA7HJ/nmkzGG7/ISclqe6oZdOZTNoesiInkXPQ=",
        "owner": "numtide",
        "repo": "flake-utils",
        "rev": "b1d9ab70662946ef0850d488da1c9019f3a9752a",
        "type": "github"
      },
      "original": {
        "owner": "numtide",
        "repo": "flake-utils",
        "type": "github"
      }
    },
    "nixpkgs": {
      "locked": {
<<<<<<< HEAD
        "lastModified": 1719254875,
        "narHash": "sha256-ECni+IkwXjusHsm9Sexdtq8weAq/yUyt1TWIemXt3Ko=",
        "owner": "nixos",
        "repo": "nixpkgs",
        "rev": "2893f56de08021cffd9b6b6dfc70fd9ccd51eb60",
=======
        "lastModified": 1723362943,
        "narHash": "sha256-dFZRVSgmJkyM0bkPpaYRtG/kRMRTorUIDj8BxoOt1T4=",
        "owner": "nixos",
        "repo": "nixpkgs",
        "rev": "a58bc8ad779655e790115244571758e8de055e3d",
>>>>>>> 771d6a2a
        "type": "github"
      },
      "original": {
        "owner": "nixos",
        "ref": "nixos-unstable",
        "repo": "nixpkgs",
        "type": "github"
      }
    },
    "root": {
      "inputs": {
        "flake-utils": "flake-utils",
        "nixpkgs": "nixpkgs"
      }
    },
    "systems": {
      "locked": {
        "lastModified": 1681028828,
        "narHash": "sha256-Vy1rq5AaRuLzOxct8nz4T6wlgyUR7zLU309k9mBC768=",
        "owner": "nix-systems",
        "repo": "default",
        "rev": "da67096a3b9bf56a91d16901293e51ba5b49a27e",
        "type": "github"
      },
      "original": {
        "owner": "nix-systems",
        "repo": "default",
        "type": "github"
      }
    }
  },
  "root": "root",
  "version": 7
}<|MERGE_RESOLUTION|>--- conflicted
+++ resolved
@@ -20,19 +20,11 @@
     },
     "nixpkgs": {
       "locked": {
-<<<<<<< HEAD
-        "lastModified": 1719254875,
-        "narHash": "sha256-ECni+IkwXjusHsm9Sexdtq8weAq/yUyt1TWIemXt3Ko=",
-        "owner": "nixos",
-        "repo": "nixpkgs",
-        "rev": "2893f56de08021cffd9b6b6dfc70fd9ccd51eb60",
-=======
         "lastModified": 1723362943,
         "narHash": "sha256-dFZRVSgmJkyM0bkPpaYRtG/kRMRTorUIDj8BxoOt1T4=",
         "owner": "nixos",
         "repo": "nixpkgs",
         "rev": "a58bc8ad779655e790115244571758e8de055e3d",
->>>>>>> 771d6a2a
         "type": "github"
       },
       "original": {
